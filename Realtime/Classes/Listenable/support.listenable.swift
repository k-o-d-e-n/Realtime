--- conflicted
+++ resolved
@@ -113,13 +113,8 @@
 
 extension UIControl {
     fileprivate class Listening<C: UIControl>: Disposable, Hashable {
-<<<<<<< HEAD
-        unowned let control: C
+        weak var control: C?
         let events: UIControl.Event
-=======
-        weak var control: C?
-        let events: UIControlEvents
->>>>>>> 42fdb7d6
         let assign: Assign<ListenEvent<(control: C, event: UIEvent)>>
 
         init(_ control: C, events: UIControl.Event, assign: Assign<ListenEvent<(control: C, event: UIEvent)>>) {
