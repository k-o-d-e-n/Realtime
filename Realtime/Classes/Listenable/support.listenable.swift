//
//  Listenable+UI.swift
//  LinkInTeam
//
//  Created by Denis Koryttsev on 10/10/2017.
//  Copyright © 2017 Denis Koryttsev. All rights reserved.
//

import UIKit

// MARK: System type extensions

/// Function for any lazy properties with completion handler calling on load.
/// Using: lazy var someProp: Type = onLoad(Type()) { loadedLazyProp in
///		/// action on loadedLazyProp
/// }
///
public func onLoad<V>(_ value: V, _ completion: (V) -> Void) -> V {
    defer { completion(value) }
    return value
}

/// Internal protocol
public protocol _Optional: ExpressibleByNilLiteral {
    associatedtype Wrapped
    func map<U>(_ f: (Wrapped) throws -> U) rethrows -> U?
    func flatMap<U>(_ f: (Wrapped) throws -> U?) rethrows -> U?

    var unsafelyUnwrapped: Wrapped { get }
    var wrapped: Wrapped? { get }
}
extension Optional: _Optional {
    public var wrapped: Wrapped? { return self }
}

public extension Listenable where Out: RealtimeValueActions {
    /// Loads a value is associated with `RealtimeValueActions` value
    func load(timeout: DispatchTimeInterval = .seconds(10)) -> Preprocessor<Out, Out> {
        return doAsync({ (prop, promise) in
            prop.load(timeout: timeout, completion: <-{ err in
                if let e = err {
                    promise.reject(e)
                } else {
                    promise.fulfill()
                }
            })
        })
    }
}

// MARK: - UI

public extension Listenable where Self.Out == String? {
    func bind(to label: UILabel, default def: String? = nil) -> ListeningItem {
        return listeningItem(onValue: .weak(label) { data, l in l?.text = data ?? def })
    }
    func bind(to label: UILabel, default def: String? = nil, didSet: @escaping (UILabel, Out) -> Void) -> ListeningItem {
        return listeningItem(onValue: .weak(label) { data, l in
            l.map { $0.text = data ?? def; didSet($0, data) }
        })
    }
    func bindWithUpdateLayout(to label: UILabel) -> ListeningItem {
        return bind(to: label, didSet: { v, _ in v.superview?.setNeedsLayout() })
    }
}
public extension Listenable where Self.Out == String {
    func bind(to label: UILabel) -> ListeningItem {
        return listeningItem(onValue: .weak(label) { data, l in l?.text = data })
    }
}
public extension Listenable where Self.Out == UIImage? {
    func bind(to imageView: UIImageView, default def: UIImage? = nil) -> ListeningItem {
        return listeningItem(onValue: .weak(imageView) { data, iv in iv?.image = data ?? def })
    }
}

public struct RTime<Base> {
    public let base: Base
}

public protocol RealtimeCompatible {
    associatedtype Current = Self
    var realtime: RTime<Current> { get }
}
public extension RealtimeCompatible {
    var realtime: RTime<Self> { return RTime(base: self) }
}

public struct ControlEvent<C: UIControl>: Listenable {
    unowned var control: C
    let events: UIControl.Event

    public func listening(_ assign: Assign<ListenEvent<(control: C, event: UIEvent)>>) -> Disposable {
        let controlListening = UIControl.Listening<C>(control, events: events, assign: assign)
        defer {
            controlListening.onStart()
        }
        return controlListening
    }

    public func listeningItem(_ assign: Assign<ListenEvent<(control: C, event: UIEvent)>>) -> ListeningItem {
        let controlListening = UIControl.Listening<C>(control, events: events, assign: assign)
        defer {
            controlListening.onStart()
        }
        return ListeningItem(
            resume: controlListening.onStart,
            pause: controlListening.onStop,
            token: ()
        )
    }
}

extension UIControl {
    fileprivate class Listening<C: UIControl>: Disposable, Hashable {
        weak var control: C?
        let events: UIControl.Event
        let assign: Assign<ListenEvent<(control: C, event: UIEvent)>>

        init(_ control: C, events: UIControl.Event, assign: Assign<ListenEvent<(control: C, event: UIEvent)>>) {
            self.control = control
            self.events = events
            self.assign = assign
        }

        @objc func onEvent(_ control: UIControl, _ event: UIEvent) {
            assign.assign(.value((unsafeDowncast(control, to: C.self), event)))
        }

        func onStart() {
            control?.addTarget(self, action: #selector(onEvent(_:_:)), for: events)
        }

        func onStop() {
            control?.removeTarget(self, action: #selector(onEvent(_:_:)), for: events)
        }

        func dispose() {
            onStop()
        }

        public func hash(into hasher: inout Hasher) { hasher.combine(events.rawValue) }
        static func ==(lhs: Listening, rhs: Listening) -> Bool { return lhs === rhs }
    }
}
extension UIControl: RealtimeCompatible {}
public extension RTime where Base: UIControl {
    func onEvent(_ controlEvent: UIControl.Event) -> ControlEvent<Base> {
        return ControlEvent(control: base, events: controlEvent)
    }
}
<<<<<<< HEAD
extension UIControl: RealtimeCompatible {
    public func onEvent(_ controlEvent: UIControl.Event) -> ControlEvent<UIControl> {
        return ControlEvent(control: self, events: controlEvent)
    }
}
=======
>>>>>>> 722da441
public extension RTime where Base: UITextField {
    var text: Preprocessor<(control: Base, event: UIEvent), String?> {
        return onEvent(.editingChanged).map { $0.0.text }
    }
}

extension UIBarButtonItem {
    public class Tap<BI: UIBarButtonItem>: Listenable {
        let repeater: Repeater<BI> = Repeater.unsafe()
        weak var buttonItem: BI?

        init(item: BI) {
            self.buttonItem = item
            item.target = self
            item.action = #selector(_action(_:))
        }

        @objc func _action(_ button: UIBarButtonItem) {
            repeater.send(.value(button as! BI))
        }

        public func listening(_ assign: Closure<ListenEvent<BI>, Void>) -> Disposable {
            let disposable = repeater.listening(assign)
            let unmanaged = Unmanaged.passUnretained(self).retain()
            return ListeningDispose.init({
                unmanaged.release()
                disposable.dispose()
            })
        }
        public func listeningItem(_ assign: Closure<ListenEvent<BI>, Void>) -> ListeningItem {
            let item = repeater.listeningItem(assign)
            let unmanaged = Unmanaged.passUnretained(self).retain()
            return ListeningItem(
                resume: item.resume,
                pause: item.pause,
                dispose: { item.dispose(); unmanaged.release() },
                token: ()
            )
        }
    }
}
extension UIBarButtonItem: RealtimeCompatible {}
extension RTime where Base: UIBarButtonItem {
    public var tap: UIBarButtonItem.Tap<Base> { return UIBarButtonItem.Tap(item: base) }
}

public extension RTime where Base: UIImagePickerController {
    @available(iOS 9.0, *)
    public var image: UIImagePickerController.ImagePicker {
        return UIImagePickerController.ImagePicker(controller: base)
    }
}
extension UIImagePickerController: RealtimeCompatible {
    @available (iOS 9.0, *)
    public struct ImagePicker: Listenable {
        unowned var controller: UIImagePickerController

        public func listening(_ assign: Assign<ListenEvent<(UIImagePickerController, [UIImagePickerController.InfoKey : Any])>>) -> Disposable {
            let listening = Listening(controller, assign: assign)
            defer {
                listening.start()
            }
            return listening
        }
        public func listeningItem(_ assign: Closure<ListenEvent<(UIImagePickerController, [UIImagePickerController.InfoKey : Any])>, Void>) -> ListeningItem {
            let listening = Listening(controller, assign: assign)
            return ListeningItem(resume: listening.start, pause: listening.stop, dispose: listening.dispose, token: listening.start())
        }
    }
    @available (iOS 9.0, *)
    fileprivate class Listening: NSObject, Disposable, UIImagePickerControllerDelegate, UINavigationControllerDelegate {
        var _isDisposed: Bool = false
        unowned let controller: UIImagePickerController
        let assign: Assign<ListenEvent<(UIImagePickerController, [UIImagePickerController.InfoKey : Any])>>

        init(_ controller: UIImagePickerController, assign: Assign<ListenEvent<(UIImagePickerController, [UIImagePickerController.InfoKey : Any])>>) {
            self.controller = controller
            self.assign = assign
        }

        deinit {
            dispose()
        }

        func imagePickerController(_ picker: UIImagePickerController, didFinishPickingMediaWithInfo info: [UIImagePickerController.InfoKey : Any]) {
            assign.call(.value((picker, info)))
            dispose()
        }

        func imagePickerControllerDidCancel(_ picker: UIImagePickerController) {
            assign.call(.error(NSError(domain: "imagePicker.cancel", code: 0, userInfo: nil)))
            dispose()
        }

        func start() {
            guard !_isDisposed else { return }
            controller.delegate = self
        }

        func stop() {
            guard !_isDisposed else { return }
            controller.delegate = nil
        }

        func dispose() {
            guard !_isDisposed else {
                return
            }
            _isDisposed = true
            controller.delegate = nil
            guard controller.viewIfLoaded?.window != nil else {
                return
            }

            controller.dismiss(animated: true, completion: nil)
        }
    }
}

public extension RTime where Base: URLSession {
    public func dataTask(for request: URLRequest) -> DataTask {
        return DataTask(session: base, request: request)
    }
    public func dataTask(for url: URL) -> DataTask {
        return dataTask(for: URLRequest(url: url))
    }

    public func repeatedDataTask(for request: URLRequest) -> RepeatedDataTask {
        return RepeatedDataTask(session: base, request: request)
    }
    public func repeatedDataTask(for url: URL) -> RepeatedDataTask {
        return RepeatedDataTask(session: base, request: URLRequest(url: url))
    }

    public struct DataTask: Listenable {
        var session: URLSession
        let task: URLSessionDataTask
        let storage: ValueStorage<(Data?, URLResponse?)>

        init(session: URLSession, request: URLRequest, storage: ValueStorage<(Data?, URLResponse?)> = .unsafe(strong: (nil, nil))) {
            self.session = session
            self.task = session.dataTask(for: request, storage: storage)
            self.storage = storage
        }

        public func listening(_ assign: Closure<ListenEvent<(Data?, URLResponse?)>, Void>) -> Disposable {
            task.resume()
            return storage.listening(assign)
        }

        public func listeningItem(_ assign: Closure<ListenEvent<(Data?, URLResponse?)>, Void>) -> ListeningItem {
            switch task.state {
            case .completed, .canceling:
                let value = self.storage.value
                let error = task.error
                return ListeningItem(
                    resume: { assign.call(error.map({ .error($0) }) ?? .value(value)) },
                    pause: {},
                    token: ()
                )
            default:
                task.resume()
                return storage.listeningItem(assign)
            }
        }
    }

    public final class RepeatedDataTask: Listenable {
        var session: URLSession
        let request: URLRequest
        var task: URLSessionDataTask
        let repeater: Repeater<(Data?, URLResponse?)>

        init(session: URLSession, request: URLRequest, repeater: Repeater<(Data?, URLResponse?)> = .unsafe()) {
            self.session = session
            self.request = request
            self.task = session.dataTask(for: request, repeater: repeater)
            self.repeater = repeater
        }

        public func listening(_ assign: Closure<ListenEvent<(Data?, URLResponse?)>, Void>) -> Disposable {
            task.resume()
            return repeater.listening(assign)
        }

        public func listeningItem(_ assign: Closure<ListenEvent<(Data?, URLResponse?)>, Void>) -> ListeningItem {
            restartIfNeeded()
            return ListeningItem(
                resume: { [weak self] () -> Void? in
                    return self?.restartIfNeeded()
                },
                pause: task.suspend,
                dispose: task.cancel,
                token: ()
            )
        }

        private func restartIfNeeded() {
            switch task.state {
            case .completed, .canceling:
                task = session.dataTask(for: request, repeater: repeater)
            default: break
            }
            task.resume()
        }
    }
}
extension URLSessionTask {
    var isInvalidated: Bool {
        switch state {
        case .canceling, .completed: return true
        case .running, .suspended: return false
        }
    }
}
extension URLSession: RealtimeCompatible {
    fileprivate func dataTask(for request: URLRequest, storage: ValueStorage<(Data?, URLResponse?)>) -> URLSessionDataTask {
        return dataTask(with: request) { (data, response, error) in
            if let e = error {
                storage.sendError(e)
            } else {
                storage.value = (data, response)
            }
        }
    }

    fileprivate func dataTask(for request: URLRequest, repeater: Repeater<(Data?, URLResponse?)>) -> URLSessionDataTask {
        return dataTask(with: request) { (data, response, error) in
            if let e = error {
                repeater.send(.error(e))
            } else {
                repeater.send(.value((data, response)))
            }
        }
    }
}<|MERGE_RESOLUTION|>--- conflicted
+++ resolved
@@ -149,14 +149,6 @@
         return ControlEvent(control: base, events: controlEvent)
     }
 }
-<<<<<<< HEAD
-extension UIControl: RealtimeCompatible {
-    public func onEvent(_ controlEvent: UIControl.Event) -> ControlEvent<UIControl> {
-        return ControlEvent(control: self, events: controlEvent)
-    }
-}
-=======
->>>>>>> 722da441
 public extension RTime where Base: UITextField {
     var text: Preprocessor<(control: Base, event: UIEvent), String?> {
         return onEvent(.editingChanged).map { $0.0.text }
