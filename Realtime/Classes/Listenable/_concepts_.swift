//
//  _concepts_.swift
//  Pods
//
//  Created by Denis Koryttsev on 31/01/2018.
//

import Foundation

struct Trivial<T>: Listenable, ValueWrapper {
    let repeater: Repeater<T>

    var value: T {
        didSet {
            repeater.send(.value(value))
        }
    }

    init(_ value: T, repeater: Repeater<T>) {
        self.value = value
        self.repeater = repeater
    }

    init(_ value: T) {
        self.init(value, repeater: Repeater.unsafe())
    }

    func sendError(_ error: Error) {
        repeater.send(.error(error))
    }

    func listening(_ assign: Assign<ListenEvent<T>>) -> Disposable {
        return repeater.listen(assign)
    }

    public func listeningItem(_ assign: Assign<ListenEvent<T>>) -> ListeningItem {
        return ListeningItem(resume: { self.listen(assign) }, pause: { $0.dispose() }, token: listen(assign))
    }
}

/// Stores value and sends event on his change
public class _Promise<T>: Listenable {
    public typealias Dispatcher = Repeater<T>.Dispatcher

    var disposes: ListeningDisposeStore = ListeningDisposeStore()
    let _get: () -> ListenEvent<T>?
    let _fulfill: (ListenEvent<T>) -> Void
    let _listen: (Assign<ListenEvent<T>>) -> Disposable

    init(get: @escaping () -> ListenEvent<T>?,
         set: @escaping (ListenEvent<T>) -> Void,
         listen: @escaping (Assign<ListenEvent<T>>) -> Disposable) {
        self._get = get
        self._fulfill = set
        self._listen = listen
    }

    public convenience init() {
        self.init(lock: NSRecursiveLock(), dispatcher: .default)
    }

    public convenience init(_ value: T) {
        self.init(unsafe: .value(value), dispatcher: .default)
    }

    public convenience init(_ error: Error) {
        self.init(unsafe: .error(error), dispatcher: .default)
    }

    /// Creates new instance with `strong` reference that has no thread-safe working context
    ///
    /// - Parameters:
    ///   - value: Initial value.
    ///   - dispatcher: Closure that implements method of dispatch events to listeners.
    public convenience init(unsafe value: ListenEvent<T>?, dispatcher: Dispatcher) {
        let repeater = Repeater(dispatcher: dispatcher)
        var val: ListenEvent<T>! = value {
            didSet {
                repeater.send(val)
            }
        }

        self.init(
            get: { val }, set: { val = $0 },
            listen: repeater.listen
        )
    }

    /// Creates new instance with `strong` reference that has thread-safe implementation
    /// using lock object.
    ///
    /// - Parameters:
    ///   - value: Initial value.
    ///   - lock: Lock object.
    ///   - dispatcher: Closure that implements method of dispatch events to listeners.
    public convenience init(lock: NSLocking = NSRecursiveLock(), dispatcher: Dispatcher) {
        let repeater = Repeater(dispatcher: dispatcher)
        var val: ListenEvent<T>! = nil {
            didSet {
                repeater.send(val)
            }
        }

        let safeGet: () -> ListenEvent<T>? = {
            lock.lock(); defer { lock.unlock() }
            return val
        }

        self.init(
            get: safeGet,
            set: {
                lock.lock()
                val = $0
                lock.unlock()
            },
            listen: _Promise.disposed(lock, repeater: repeater)
        )
    }

    /// Returns storage with `strong` reference that has no thread-safe working context
    ///
    /// - Parameters:
    ///   - value: Initial value.
    ///   - dispatcher: Closure that implements method of dispatch events to listeners.
    public static func unsafe(
        strong value: T?,
        dispatcher: Dispatcher
        ) -> _Promise {
        return _Promise(unsafe: value.map { .value($0) }, dispatcher: dispatcher)
    }

    /// Returns storage with `strong` reference that has thread-safe implementation
    /// using lock object.
    ///
    /// - Parameters:
    ///   - value: Initial value.
    ///   - lock: Lock object.
    ///   - dispatcher: Closure that implements method of dispatch events to listeners.
    public static func locked(
        lock: NSLocking = NSRecursiveLock(),
        dispatcher: Dispatcher
        ) -> _Promise {
        return _Promise(lock: lock, dispatcher: dispatcher)
    }

    public func listening(_ assign: Assign<ListenEvent<T>>) -> Disposable {
<<<<<<< HEAD
        switch _get() {
        case .none:
            return _listen(assign)
        case .some(let v):
            assign.call(v)
            return EmptyDispose()
        }
=======
        return listen(assign)
    }

    public func listeningItem(_ assign: Assign<ListenEvent<T>>) -> ListeningItem {
        return ListeningItem(resume: { self.listen(assign) }, pause: { $0.dispose() }, token: listen(assign))
>>>>>>> e1ad07ea
    }

    private static func disposed(_ lock: NSLocking, repeater: Repeater<T>) -> (Assign<ListenEvent<T>>) -> Disposable {
        return { assign in
            lock.lock(); defer { lock.unlock() }

            let d = repeater.listening(assign)
            return ListeningDispose {
                lock.lock()
                d.dispose()
                lock.unlock()
            }
        }
    }
}
public extension _Promise {
    func fulfill(_ value: T) {
        switch _get() {
        case .some: break
        case .none:
            unsafeFulfill(value)
        }
    }
    func reject(_ error: Error) {
        switch _get() {
        case .some: break
        case .none:
            unsafeReject(error)
        }
    }

    fileprivate func unsafeFulfill(_ value: T) {
        disposes.dispose()
        _fulfill(.value(value))
    }
    fileprivate func unsafeReject(_ error: Error) {
        disposes.dispose()
        _fulfill(.error(error))
    }

    typealias Then<Result> = (T) throws -> Result

    @discardableResult
    func then(on queue: DispatchQueue = .main, make it: @escaping Then<Void>) -> _Promise {
        let promise = _Promise(lock: NSRecursiveLock(), dispatcher: .default)
        self.queue(queue).listening({ (event) in
            switch event {
            case .error(let e): promise.unsafeReject(e)
            case .value(let v):
                do {
                    try it(v)
                    promise.unsafeFulfill(v)
                } catch let e {
                    promise.unsafeReject(e)
                }
            }
        }).add(to: &promise.disposes)
        return promise
    }

    @discardableResult
    public func then<Result>(on queue: DispatchQueue = .main, make it: @escaping Then<Result>) -> _Promise<Result> {
        let promise = _Promise<Result>(lock: NSRecursiveLock(), dispatcher: .default)
        self.queue(queue).listening({ (event) in
            switch event {
            case .error(let e): promise.unsafeReject(e)
            case .value(let v):
                do {
                    promise.unsafeFulfill(try it(v))
                } catch let e {
                    promise.unsafeReject(e)
                }
            }
        }).add(to: &promise.disposes)
        return promise
    }

    @discardableResult
    public func then<Result>(on queue: DispatchQueue = .main, make it: @escaping Then<_Promise<Result>>) -> _Promise<Result> {
        let promise = _Promise<Result>(dispatcher: .default)
        self.queue(queue).listening({ (event) in
            switch event {
            case .error(let e): promise.reject(e)
            case .value(let v):
                do {
                    let p = try it(v)
                    p.listening({ (event) in
                        switch event {
                        case .error(let e): promise.unsafeReject(e)
                        case .value(let v): promise.unsafeFulfill(v)
                        }
                    }).add(to: &promise.disposes)
                } catch let e {
                    promise.unsafeReject(e)
                }
            }
        }).add(to: &promise.disposes)
        return promise
    }

    func `catch`(on queue: DispatchQueue = .main, make it: @escaping (Error) -> Void) -> _Promise {
        let promise = _Promise.locked(dispatcher: .default)
        self.queue(queue).listening({ (event) in
            switch event {
            case .error(let e):
                it(e)
                promise.unsafeReject(e)
            case .value(let v): promise.unsafeFulfill(v)
            }
        }).add(to: &promise.disposes)
        return promise
    }

    public func listeningItem(_ assign: Assign<ListenEvent<T>>) -> ListeningItem {
        return ListeningItem(resume: { self.repeater.listen(assign) }, pause: { $0.dispose() }, token: repeater.listen(assign))
    }
}<|MERGE_RESOLUTION|>--- conflicted
+++ resolved
@@ -34,7 +34,7 @@
     }
 
     public func listeningItem(_ assign: Assign<ListenEvent<T>>) -> ListeningItem {
-        return ListeningItem(resume: { self.listen(assign) }, pause: { $0.dispose() }, token: listen(assign))
+        return ListeningItem(resume: { self.repeater.listen(assign) }, pause: { $0.dispose() }, token: repeater.listen(assign))
     }
 }
 
@@ -144,7 +144,6 @@
     }
 
     public func listening(_ assign: Assign<ListenEvent<T>>) -> Disposable {
-<<<<<<< HEAD
         switch _get() {
         case .none:
             return _listen(assign)
@@ -152,13 +151,6 @@
             assign.call(v)
             return EmptyDispose()
         }
-=======
-        return listen(assign)
-    }
-
-    public func listeningItem(_ assign: Assign<ListenEvent<T>>) -> ListeningItem {
-        return ListeningItem(resume: { self.listen(assign) }, pause: { $0.dispose() }, token: listen(assign))
->>>>>>> e1ad07ea
     }
 
     private static func disposed(_ lock: NSLocking, repeater: Repeater<T>) -> (Assign<ListenEvent<T>>) -> Disposable {
@@ -215,7 +207,7 @@
                     promise.unsafeReject(e)
                 }
             }
-        }).add(to: &promise.disposes)
+        }).add(to: promise.disposes)
         return promise
     }
 
@@ -232,7 +224,7 @@
                     promise.unsafeReject(e)
                 }
             }
-        }).add(to: &promise.disposes)
+        }).add(to: promise.disposes)
         return promise
     }
 
@@ -250,12 +242,12 @@
                         case .error(let e): promise.unsafeReject(e)
                         case .value(let v): promise.unsafeFulfill(v)
                         }
-                    }).add(to: &promise.disposes)
+                    }).add(to: promise.disposes)
                 } catch let e {
                     promise.unsafeReject(e)
                 }
             }
-        }).add(to: &promise.disposes)
+        }).add(to: promise.disposes)
         return promise
     }
 
@@ -268,11 +260,7 @@
                 promise.unsafeReject(e)
             case .value(let v): promise.unsafeFulfill(v)
             }
-        }).add(to: &promise.disposes)
-        return promise
-    }
-
-    public func listeningItem(_ assign: Assign<ListenEvent<T>>) -> ListeningItem {
-        return ListeningItem(resume: { self.repeater.listen(assign) }, pause: { $0.dispose() }, token: repeater.listen(assign))
+        }).add(to: promise.disposes)
+        return promise
     }
 }