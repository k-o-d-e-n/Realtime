//
//  Preprocessor.swift
//  GoogleToolboxForMac
//
//  Created by Denis Koryttsev on 31/01/2018.
//

import Foundation

// MARK: Map, filter

typealias BridgeBlank<I, O> = (_ value: I, _ assign: @escaping (O) -> Void) -> Void

<<<<<<< HEAD
public extension Listenable {
    fileprivate func _distinctUntilChanged(_ def: Out?, comparer: @escaping (Out, Out) -> Bool) -> Preprocessor<Self, Out> {
        var oldValue: Out? = def
        return filter { newValue in
            defer { oldValue = newValue }
            return oldValue.map { comparer($0, newValue) } ?? true
        }
    }

    /// blocks updates with the same values, using specific comparer. Defines initial value.
    func distinctUntilChanged(_ def: Out, comparer: @escaping (Out, Out) -> Bool) -> Preprocessor<Self, Out> {
        return _distinctUntilChanged(def, comparer: comparer)
    }

    /// blocks updates with the same values, using specific comparer
    func distinctUntilChanged(comparer: @escaping (Out, Out) -> Bool) -> Preprocessor<Self, Out> {
        return _distinctUntilChanged(nil, comparer: comparer)
    }
}
public extension Listenable where Out: Equatable {
	/// blocks updates with the same values with defined initial value.
    func distinctUntilChanged(_ def: Out) -> Preprocessor<Self, Out> {
        return distinctUntilChanged(def, comparer: !=)
    }

    /// blocks updates with the same values
    func distinctUntilChanged() -> Preprocessor<Self, Out> {
        return distinctUntilChanged(comparer: !=)
    }
}

=======
>>>>>>> 61f153b4
struct Bridge<I, O> {
    let bridge: BridgeBlank<ListenEvent<I>, ListenEvent<O>>

    func wrapAssign(_ assign: Assign<ListenEvent<O>>) -> Assign<ListenEvent<I>> {
        return .just({ i in self.bridge(i, assign.assign) })
    }

    init(bridge: @escaping BridgeBlank<ListenEvent<I>, ListenEvent<O>>) {
        self.bridge = bridge
    }

    init(transform: @escaping (I) throws -> O) {
        self.init(bridge: { value, assign in
            do {
                let transformed = try value.map(transform)
                assign(transformed)
            } catch let e {
                assign(.error(e))
            }
        })
    }
    init(event: @escaping (I, ResultPromise<O>) throws -> Void) {
        self.init(bridge: { (e, assign) in
            switch e {
            case .value(let v):
                do {
                    try event(v, ResultPromise(receiver: { assign(.value($0)) }, error: { assign(.error($0)) }))
                } catch let e {
                    assign(.error(e))
                }
            case .error(let e): assign(.error(e))
            }
        })
    }
}
extension Bridge where I == O {
    init(predicate: @escaping (O) -> Bool) {
        self.init(bridge: { (e, assign) in
            switch e {
            case .value(let v):
                if predicate(v) {
                    assign(.value(v))
                }
            case .error(let e): assign(.error(e))
            }
        })
    }
    init(event: @escaping (O, Promise) throws -> Void) {
        self.init(bridge: { e, assign in
            switch e {
            case .value(let v):
                do {
                    try event(v, Promise(action: { assign(.value(v)) }, error: { assign(.error($0)) }))
                } catch let e {
                    assign(.error(e))
                }
            case .error: assign(e)
            }
        })
    }
}

public struct Preprocessor<I: Listenable, O>: Listenable {
    let listenable: I
    let bridgeMaker: Bridge<I.Out, O>

    public func listening(_ assign: Assign<ListenEvent<O>>) -> Disposable {
        return listenable.listening(bridgeMaker.wrapAssign(assign))
    }
    public func listeningItem(_ assign: Assign<ListenEvent<O>>) -> ListeningItem {
        return listenable.listeningItem(bridgeMaker.wrapAssign(assign))
    }
}

public extension Listenable {
    /// Returns listenable that filters value events
    ///
    /// - Parameter predicate: Closure to evaluate value
    public func filter(_ predicate: @escaping (Out) -> Bool) -> Preprocessor<Self, Out> {
        return Preprocessor(listenable: self,
                            bridgeMaker: Bridge(predicate: predicate))
    }

    /// Returns listenable that transforms value events
    ///
    /// - Parameter transform: Closure to transform value
    public func map<U>(_ transform: @escaping (Out) throws -> U) -> Preprocessor<Self, U> {
        return Preprocessor(listenable: self,
                            bridgeMaker: Bridge(transform: transform))
    }

    /// transforms value if it's not `nil`, otherwise skips value
    func compactMap<U>(_ transform: @escaping (Out) throws -> U?) -> Preprocessor<Preprocessor<Preprocessor<Self, U?>, U?>, U> {
        return self.map(transform).compactMap()
    }

    /// Returns listenable that on receive value event calls the passed closure
    /// and waits when is received signal in `Promise`
    ///
    /// - Warning: This does not preserve the sequence of events
    ///
    /// - Parameter event: Closure to run async work.
    public func doAsync(_ event: @escaping (Out, Promise) throws -> Void) -> Preprocessor<Self, Out> {
        return Preprocessor(listenable: self,
                            bridgeMaker: Bridge(event: event))
    }
    /// Returns listenable that on receive value event calls the passed closure
    /// and waits when is received signal in `ResultPromise`
    ///
    /// - Parameter event: Closure to run async work.
    public func mapAsync<Result>(_ event: @escaping (Out, ResultPromise<Result>) throws -> Void) -> Preprocessor<Self, Result> {
        return Preprocessor(listenable: self,
                            bridgeMaker: Bridge(event: event))
    }
}
<<<<<<< HEAD
public extension Listenable where Out: _Optional {
    /// transforms value if it's not `nil`, otherwise returns `nil`
    func flatMap<U>(_ transform: @escaping (Out.Wrapped) throws -> U) -> Preprocessor<Self, U?> {
        return map { try $0.map(transform) }
    }
    /// transforms value if it's not `nil`, otherwise returns `nil`
    func flatMap<U>(_ transform: @escaping (Out.Wrapped) throws -> U?) -> Preprocessor<Self, U?> {
        return map { try $0.flatMap(transform) }
    }
    /// unwraps value
    func flatMap() -> Preprocessor<Self, Out.Wrapped?> {
        return flatMap({ $0 })
    }

    public func flatMapAsync<Result>(_ event: @escaping (Out.Wrapped, ResultPromise<Result>) throws -> Void) -> Preprocessor<Self, Result?> {
        return mapAsync({ (out, promise) in
            guard let wrapped = out.wrapped else { return promise.fulfill(nil) }
            let wrappedPromise = ResultPromise<Result>(receiver: promise.fulfill, error: promise.reject)
            try event(wrapped, wrappedPromise)
        })
    }
    public func flatMapAsync<Result>(_ event: @escaping (Out.Wrapped, ResultPromise<Result?>) throws -> Void) -> Preprocessor<Self, Result?> {
        return mapAsync({ (out, promise) in
            guard let wrapped = out.wrapped else { return promise.fulfill(nil) }
            try event(wrapped, promise)
        })
    }

    /// transforms value if it's not `nil`, otherwise skips value
    func filterMap<U>(_ transform: @escaping (Out.Wrapped) throws -> U) -> Preprocessor<Preprocessor<Self, Out>, U> {
        return self
            .filter { $0.map { _ in true } ?? false }
            .map { try transform($0.unsafelyUnwrapped) }
    }

    /// skips `nil` values
    func compactMap() -> Preprocessor<Preprocessor<Self, Out>, Out.Wrapped> {
        return filterMap({ $0 })
    }
}
public extension Listenable where Out: _Optional, Out.Wrapped: _Optional {
    /// transforms value if it's not `nil`, otherwise returns `nil`
    func flatMap<U>(_ transform: @escaping (Out.Wrapped) throws -> U?) -> Preprocessor<Self, U?> {
        return map({ try $0.flatMap(transform) })
    }

    /// unwraps value
    func flatMap() -> Preprocessor<Self, Out.Wrapped.Wrapped?> {
        return flatMap({ $0.wrapped })
    }
}
public extension Listenable where Out: _Optional {
    func `default`(_ defaultValue: Out.Wrapped) -> Preprocessor<Self, Out.Wrapped> {
        return map({ $0.wrapped ?? defaultValue })
    }
}
public extension Listenable where Out: _Optional, Out.Wrapped: HasDefaultLiteral {
    func `default`() -> Preprocessor<Self, Out.Wrapped> {
        return map({ $0.wrapped ?? Out.Wrapped() })
=======

public struct EventMap<I, O>: Listenable {
    fileprivate let listenable: AnyListenable<I>
    let transform: (ListenEvent<I>) throws -> ListenEvent<O>

    public func listening(_ assign: Closure<ListenEvent<O>, Void>) -> Disposable {
        return listenable.listening(assign.mapIn({ event in
            do {
                return try self.transform(event)
            } catch let e {
                return .error(e)
            }
        }))
    }

    public func listeningItem(_ assign: Closure<ListenEvent<O>, Void>) -> ListeningItem {
        return listenable.listeningItem(assign.mapIn({ event in
            do {
                return try self.transform(event)
            } catch let e {
                return .error(e)
            }
        }))
    }
}
extension Listenable {
    public func mapEvent<T>(_ transform: @escaping (ListenEvent<Out>) throws -> ListenEvent<T>) -> EventMap<Out, T> {
        return EventMap(listenable: AnyListenable(self), transform: transform)
    }
    public func anywayValue() -> EventMap<Out, ListenEvent<Out>> {
        return mapEvent({ .value($0) })
    }
    public func mapError(_ transform: @escaping (Error) -> Error) -> EventMap<Out, Out> {
        return mapEvent({ (event) -> ListenEvent<Out> in
            switch event {
            case .error(let e): return .error(transform(e))
            default: return event
            }
        })
    }
    public func resolved(with transform: @escaping (Error) throws -> Out) -> EventMap<Out, Out> {
        return mapEvent({ (event) -> ListenEvent<Out> in
            switch event {
            case .error(let e): return .value(try transform(e))
            default: return event
            }
        })
    }
    public func resolved(with value: @escaping @autoclosure () -> Out) -> EventMap<Out, Out> {
        return mapEvent({ (event) -> ListenEvent<Out> in
            switch event {
            case .error: return .value(value())
            default: return event
            }
        })
    }
    public func resolved(with transform: @escaping (Error) throws -> Out?) -> EventMap<Out, Out?> {
        return mapEvent({ (event) -> ListenEvent<Out?> in
            switch event {
            case .error(let e): return .value(try transform(e))
            case .value(let v): return .value(v)
            }
        })
    }
    public func resolved(with value: @escaping @autoclosure () -> Out?) -> EventMap<Out, Out?> {
        return mapEvent({ (event) -> ListenEvent<Out?> in
            switch event {
            case .error: return .value(value())
            case .value(let v): return .value(v)
            }
        })
>>>>>>> 61f153b4
    }
}

/// Fires if disposes use his Disposable. Else if has previous dispose behaviors like as once(), livetime(_:) and others, will not called.
/// Can calls before last event.
public struct OnFire<T: Listenable>: Listenable {
    fileprivate let listenable: T
    fileprivate let onFire: () -> Void

    public func listening(_ assign: Assign<ListenEvent<T.Out>>) -> Disposable {
        let disposable = listenable.listening(assign)
        return ListeningDispose({
            disposable.dispose()
            self.onFire()
        })
    }

    public func listeningItem(_ assign: Closure<ListenEvent<T.Out>, Void>) -> ListeningItem {
        let base = listenable.listeningItem(assign)
        return ListeningItem(resume: base.resume, pause: base.pause,
                             dispose: { base.dispose(); self.onFire() }, token: ())
    }
}
public extension Listenable {
    /// calls closure on disconnect
    func onFire(_ todo: @escaping () -> Void) -> OnFire<Self> {
        return OnFire(listenable: self, onFire: todo)
    }
}

public struct Do<T: Listenable>: Listenable {
    fileprivate let listenable: T
    fileprivate let doit: (ListenEvent<T.Out>) -> Void

    public func listening(_ assign: Assign<ListenEvent<T.Out>>) -> Disposable {
        return listenable.listening(assign.with(work: doit))
    }

    public func listeningItem(_ assign: Closure<ListenEvent<T.Out>, Void>) -> ListeningItem {
        return listenable.listeningItem(assign.with(work: doit))
    }
}
public extension Listenable {
    /// calls closure on receive next value
    func `do`(_ something: @escaping (ListenEvent<Out>) -> Void) -> Do<Self> {
        return Do(listenable: self, doit: something)
    }

    func `do`(onValue something: @escaping (Out) -> Void) -> Do<Self> {
        return self.do({ event in
            switch event {
            case .value(let v): something(v)
            default: break
            }
        })
    }
    func `do`(onError something: @escaping (Error) -> Void) -> Do<Self> {
        return self.do({ event in
            switch event {
            case .error(let e): something(e)
            default: break
            }
        })
    }
}

public struct Once<T: Listenable>: Listenable {
    private let listenable: T

    init(_ base: T) {
        self.listenable = base
    }

    public func listening(_ assign: Assign<ListenEvent<T.Out>>) -> Disposable {
        var shouldCall = true
        var disposable: Disposable? {
            didSet {
                if !shouldCall {
                    disposable?.dispose()
                }
            }
        }
        disposable = listenable
            .filter({ _ in shouldCall })
            .listening(
                assign.with(work: { (_) in
                    disposable?.dispose()
                    shouldCall = false
                })
        )
        return disposable!
    }

    public func listeningItem(_ assign: Assign<ListenEvent<T.Out>>) -> ListeningItem {
        /// calls once and sets to pause, on resume call enabled once event yet
        var shouldCall = true
        var baseItem: ListeningItem?
        var item: ListeningItem?
        baseItem = listenable
            .filter({ _ in shouldCall })
            .listeningItem(
                assign.with(work: { (_) in
                    item?.pause()
                    shouldCall = false
                })
        )
        item = ListeningItem(
            resume: {
                shouldCall = true
                return baseItem!.resume()
            },
            pause: baseItem!.pause,
            dispose: baseItem!.dispose,
            token: ()
        )
        if !shouldCall {
            item?.pause()
        }
        return item!
    }
}
public extension Listenable {
    /// connection to receive single value
    func once() -> Once<Self> {
        return Once(self)
    }
}

extension Bridge where I == O {
    init(queue: DispatchQueue) {
        self.init(bridge: { (value, assign) in
            queue.async {
                assign(value)
            }
        })
    }
}
public extension Listenable {
    /// calls connection on specific queue
    func queue(_ queue: DispatchQueue) -> Preprocessor<Self, Out> {
        return Preprocessor(listenable: self, bridgeMaker: Bridge(queue: queue))
    }
}

public struct Deadline<T: Listenable>: Listenable {
    private let listenable: T
    private let deadline: DispatchTime

    init(_ base: T, deadline: DispatchTime) {
        self.listenable = base
        self.deadline = deadline
    }

    public func listening(_ assign: Assign<ListenEvent<T.Out>>) -> Disposable {
        var disposable: Disposable! = nil
        disposable = listenable.listening(assign.filter({ _ -> Bool in
            guard self.deadline >= .now() else {
                disposable.dispose()
                return false
            }
            return true
        }))
        return disposable
    }
    public func listeningItem(_ assign: Closure<ListenEvent<T.Out>, Void>) -> ListeningItem {
        var base: ListeningItem?
        base = listenable.listeningItem(assign.filter({ _ -> Bool in
            guard self.deadline >= .now() else {
                base?.dispose()
                return false
            }
            return true
        }))
        return base!
    }
}
public extension Listenable {
    /// works until time has not reached deadline
    func deadline(_ time: DispatchTime) -> Deadline<Self> {
        return Deadline(self, deadline: time)
    }
}

public struct Livetime<T: Listenable>: Listenable {
    private let listenable: T
    private weak var livingItem: AnyObject?

    init(_ base: T, living: AnyObject) {
        self.listenable = base
        self.livingItem = living
    }

    public func listening(_ assign: Assign<ListenEvent<T.Out>>) -> Disposable {
        var disposable: Disposable! = nil
        disposable = listenable.listening(assign.filter({ _ -> Bool in
            guard self.livingItem != nil else {
                disposable.dispose()
                return false
            }
            return true
        }))
        return disposable
    }

    public func listeningItem(_ assign: Closure<ListenEvent<T.Out>, Void>) -> ListeningItem {
        var base: ListeningItem?
        base = listenable.listeningItem(assign.filter({ _ -> Bool in
            guard self.livingItem != nil else {
                base?.dispose()
                return false
            }
            return true
        }))
        return base!
    }
}
public extension Listenable {
    /// works until alive specified object
    func livetime(of object: AnyObject) -> Livetime<Self> {
        return Livetime(self, living: object)
    }
}

extension Bridge where I == O {
    init(debounce time: DispatchTimeInterval) {
        var isNeedSend = true
        var fireDate: DispatchTime = .now()
        var next: ListenEvent<I>?

        func debounce(_ event: ListenEvent<I>, _ assign: @escaping (ListenEvent<O>) -> Void) {
            switch event {
            case .error: return assign(event)
            case .value:
                next = event
                guard fireDate <= .now() else { isNeedSend = true; return }

                isNeedSend = false
                next.map(assign)
                fireDate = .now() + time
                DispatchQueue.main.asyncAfter(deadline: fireDate, execute: {
                    if isNeedSend, let n = next {
                        debounce(n, assign)
                    }
                })
            }
        }

        self.init(bridge: debounce)
    }
}
public extension Listenable {
    /// each next event are calling not earlier a specified period
    func debounce(_ time: DispatchTimeInterval) -> Preprocessor<Self, Out> {
        return Preprocessor(listenable: self, bridgeMaker: Bridge(debounce: time))
    }
}

public struct Accumulator<T>: Listenable {
    let repeater: Repeater<T>
    let store: ListeningDisposeStore = ListeningDisposeStore()

    public init<L: Listenable>(repeater: Repeater<T>, _ inputs: L...) where L.Out == T {
        self.repeater = repeater
        self._first = _First()
        inputs.forEach { l in
            repeater.depends(on: l).add(to: store)
        }
    }

    public init<L: Listenable>(repeater: Repeater<T>, _ inputs: [L]) where L.Out == T {
        self.repeater = repeater
        self._first = _First()
        inputs.forEach { l in
            repeater.depends(on: l).add(to: store)
        }
    }

    public init<L1: Listenable, L2: Listenable>(repeater: Repeater<T>, _ one: L1, _ two: L2) where T == (L1.Out, L2.Out) {
        self.repeater = repeater
        let _first = _First()

        var event: (one: ListenEvent<L1.Out>?, two: ListenEvent<L2.Out>?) {
            didSet {
                if let e = fulfill() {
                    _first._wrapped = nil
                    repeater.send(e)
                }
            }
        }

        func fulfill() -> ListenEvent<T>? {
            switch event {
            case (.some(.value(let v1)), .some(.value(let v2))):
                return .value((v1, v2))
            case (.some(.value), .some(.error(let e2))):
                return .error(e2)
            case (.some(.error(let e1)), .some(.value)):
                return .error(e1)
            case (.some(.error(let e1)), .some(.error(let e2))):
                return
                    .error(
                        RealtimeError(source: .listening, description:
                            """
                            Error #1: \(e1.localizedDescription),
                            Error #2: \(e2.localizedDescription)
                            """
                        )
                    )
            default: return nil
            }
        }

        one.listening({ event.one = $0 }).add(to: store)
        two.listening({ event.two = $0 }).add(to: store)

        _first._wrapped = fulfill()
        self._first = _first
    }

    struct Compound3<V1, V2, V3> {
        var first: ListenEvent<V1>?
        var second: ListenEvent<V2>?
        var third: ListenEvent<V3>?

        init() {}

        func fulfill() -> ListenEvent<(V1, V2, V3)>? {
            guard let one = first, let two = second, let third = third else {
                return nil
            }
            guard let val1 = one.value else {
                return .error(error(for: one.error, two.error, third.error))
            }
            guard let val2 = two.value else {
                return .error(error(for: one.error, two.error, third.error))
            }
            guard let val3 = third.value else {
                return .error(error(for: one.error, two.error, third.error))
            }

            return .value((val1, val2, val3))
        }

        func error(for errors: Error? ...) -> RealtimeError {
            var counter = 0
            return RealtimeError(source: .listening, description: errors.reduce(into: "") { (string, error) in
                if let e = error {
                    string.append("\nError #\(counter): \(e.localizedDescription)")
                }
                counter += 1
            })
        }
    }

    public init<L1: Listenable, L2: Listenable, L3: Listenable>(
        repeater: Repeater<T>,
        _ first: L1, _ second: L2, _ third: L3
    ) where T == (L1.Out, L2.Out, L3.Out) {
        self.repeater = repeater
        let _first = _First()

        var event: Compound3<L1.Out, L2.Out, L3.Out> = Compound3() {
            didSet {
                if let e = event.fulfill() {
                    _first._wrapped = nil
                    repeater.send(e)
                }
            }
        }
        first.listening({ event.first = $0 }).add(to: store)
        second.listening({ event.second = $0 }).add(to: store)
        third.listening({ event.third = $0 }).add(to: store)

        _first._wrapped = event.fulfill()
        self._first = _first
    }

    private let _first: _First
    private class _First {
        var _wrapped: ListenEvent<T>?
    }

    private func sendFirstIfExists(_ assign: Assign<ListenEvent<T>>) {
        if let f = _first._wrapped {
            assign.call(f)
            _first._wrapped = nil
        }
    }

    public func listening(_ assign: Assign<ListenEvent<T>>) -> Disposable {
        defer { sendFirstIfExists(assign) }
        return repeater.listening(assign)
    }
    public func listeningItem(_ assign: Closure<ListenEvent<T>, Void>) -> ListeningItem {
        defer { sendFirstIfExists(assign) }
        return repeater.listeningItem(assign)
    }
}
public struct Combine<T>: Listenable {
    let accumulator: Accumulator<T>

    public func listening(_ assign: Closure<ListenEvent<T>, Void>) -> Disposable {
        let disposer = accumulator.listening(assign)
        let unmanaged = Unmanaged.passUnretained(accumulator.store).retain()
        return ListeningDispose.init({
            unmanaged.release()
            disposer.dispose()
        })
    }

    public func listeningItem(_ assign: Closure<ListenEvent<T>, Void>) -> ListeningItem {
        let item = accumulator.listeningItem(assign)
        let unmanaged = Unmanaged.passUnretained(accumulator.store).retain()
        return ListeningItem(
            resume: item.resume,
            pause: item.pause,
            dispose: { item.dispose(); unmanaged.release() },
            token: ()
        )
    }
}

public extension Listenable {
    /// See `func join`.
    /// - Returns: Unretained preprocessor
    func joined(with others: Self...) -> Accumulator<Out> {
        return Accumulator(repeater: .unsafe(), [self] + others)
    }
    /// See `func join`.
    /// - Returns: Unretained preprocessor
    func joined<L: Listenable>(with others: L...) -> Accumulator<Out> where L.Out == Self.Out {
        return Accumulator(repeater: .unsafe(), [self.asAny()] + others.map(AnyListenable.init))
    }
    /// Connects sources to single out
    ///
    /// - Parameter others: Sources that emit the same values
    /// - Returns: Retained preprocessor
    func join(with others: Self...) -> Combine<Out> {
        return Combine(accumulator: Accumulator(repeater: .unsafe(), [self] + others))
    }
    /// See description `func join(with others: Self...)`
    func join<L: Listenable>(with others: L...) -> Combine<Out> where L.Out == Self.Out {
        return Combine(accumulator: Accumulator(repeater: .unsafe(), [self.asAny()] + others.map(AnyListenable.init)))
    }

    /// Returns listenable object that emits event when all sources emit at least one event
    ///
    /// - Parameter other: Other source
    /// - Returns: Unretained accumulator object
    func combined<L: Listenable>(with other: L) -> Accumulator<(Out, L.Out)> {
        return Accumulator(repeater: .unsafe(), self, other)
    }
    /// See description `func combined(with:)`
    func combined<L1: Listenable, L2: Listenable>(with other1: L1, _ other2: L2) -> Accumulator<(Out, L1.Out, L2.Out)> {
        return Accumulator(repeater: .unsafe(), self, other1, other2)
    }
    /// Preprocessor that emits event when all sources emit at least one event
    ///
    /// - Parameter other: Other source
    /// - Returns: Retained preprocessor object
    func combine<L: Listenable>(with other: L) -> Combine<(Out, L.Out)> {
        return Combine(accumulator: combined(with: other))
    }
    /// See description `func combine(with:)`
    func combine<L1: Listenable, L2: Listenable>(with other1: L1, _ other2: L2) -> Combine<(Out, L1.Out, L2.Out)> {
        return Combine(accumulator: Accumulator(repeater: .unsafe(), self, other1, other2))
    }

    /// Creates retained storage that saves last values
    ///
    /// - Parameters:
    ///   - size: Storage size
    ///   - sendLast: If true it will be emit existed last
    /// values on each next listening immediately
    /// - Returns: Retained preprocessor object
<<<<<<< HEAD
    func memoize(_ size: Int, sendLast: Bool) -> Memoize<Self> {
        return Memoize(self, maxCount: size, sendLast: sendLast)
=======
    func memoize(_ size: Int, waitFulness: Bool = false, sendLast: Bool) -> Memoize<Out> {
        debugFatalError(condition: size <= 0, "`size` must be more than 0")
        return Memoize(
            AnyListenable(self.listening, self.listeningItem),
            storage: .unsafe(strong: ([], waitFulness && sendLast)),
            options: Memoize.Options(count: size, waitFullness: waitFulness, sendLast: sendLast)
        )
>>>>>>> 61f153b4
    }
    /// See description `func memoize`
    func memoizeOne(sendLast: Bool) -> Preprocessor<Memoize<Self>, Out> {
        return memoize(1, sendLast: sendLast).map({ $0[0] })
    }

    // TODO: Usage `Memoize` leads to retain both values, but must retains old value only
//    func oldValue() -> Preprocessor<[Out], (old: Out, new: Out)> {
//        return memoize(2, waitFulness: true, sendLast: false).map({ (old: $0[0], new: $0[1]) })
//    }
    func oldValue(_ default: Out?) -> Preprocessor<[Out], (old: Out?, new: Out)> {
        return memoize(2, waitFulness: false, sendLast: false)
            .map({ $0.count == 2 ? (old: $0[0], new: $0[1]) : (old: `default`, new: $0[0]) })
    }
    func oldValue(_ default: Out) -> Preprocessor<[Out], (old: Out, new: Out)> {
        return memoize(2, waitFulness: false, sendLast: false)
            .map({ $0.count == 2 ? (old: $0[0], new: $0[1]) : (old: `default`, new: $0[0]) })
    }
}

/// Added implicit storage in chain with retained listening point
<<<<<<< HEAD
public struct Memoize<T: Listenable>: Listenable {
    let storage: ValueStorage<[T.Out]>
=======
public struct Memoize<T>: Listenable {
    let storage: ValueStorage<([T], Bool)>
>>>>>>> 61f153b4
    let dispose: ListeningDispose

<<<<<<< HEAD
    init(_ base: T, maxCount: Int, sendLast: Bool) {
        let storage: ValueStorage<[T.Out]> = ValueStorage.unsafe(strong: [])
=======
    struct Options {
        let count: Int
        let waitFullness: Bool
        let sendLast: Bool

        func evaluate(_ current: [T]) -> Bool {
            guard waitFullness else { return true }
            return current.count == count
        }
    }

    init(_ base: AnyListenable<T>, storage: ValueStorage<([T], Bool)>, options: Options) {
>>>>>>> 61f153b4
        self.dispose = ListeningDispose(base.listening(
            onValue: { (value) in
                let value = Array((storage.value.0 + [value]).suffix(options.count))
                storage.value = (value, options.evaluate(value))
            },
            onError: storage.sendError
        ))
        self.storage = storage
    }

<<<<<<< HEAD
    private func sendLastIfNeeded(_ assign: Closure<ListenEvent<[T.Out]>, Void>) {
        if sendLast, storage.value.count > 0 {
            assign.call(.value(storage.value))
=======
    private func sendLastIfNeeded(_ assign: Closure<ListenEvent<[T]>, Void>) {
        let current = storage.value
        if current.1 {
            assign.call(.value(current.0))
>>>>>>> 61f153b4
        }
    }

    public func listening(_ assign: Closure<ListenEvent<[T.Out]>, Void>) -> Disposable {
        defer { sendLastIfNeeded(assign) }
        let disposer = storage.map({ $0.0 }).listening(assign)
        let unmanaged = Unmanaged.passUnretained(dispose).retain()
        return ListeningDispose.init({
            unmanaged.release()
            disposer.dispose()
        })
    }

    public func listeningItem(_ assign: Closure<ListenEvent<[T.Out]>, Void>) -> ListeningItem {
        defer { sendLastIfNeeded(assign) }
        let item = storage.map({ $0.0 }).listeningItem(assign)
        let unmanaged = Unmanaged.passUnretained(dispose).retain()
        return ListeningItem(
            resume: {
                defer { self.sendLastIfNeeded(assign) }
                return item.resume()
            },
            pause: item.pause,
            dispose: { item.dispose(); unmanaged.release() },
            token: ()
        )
    }
}

<<<<<<< HEAD
public struct OldValue<T: Listenable>: Listenable {
    let base: T
=======
@available(*, deprecated: 0.9, message: "Use memoize preprocessor")
public struct OldValue<T>: Listenable {
    let base: AnyListenable<T>
>>>>>>> 61f153b4

    public func listening(_ assign: Assign<ListenEvent<(new: T.Out, old: T.Out?)>>) -> Disposable {
        var old: T.Out?
        var current: T.Out? {
            didSet { old = oldValue }
        }
        return base
            .map({ (v) -> (T.Out, T.Out?) in
                current = v
                return (current!, old)
            })
            .listening(assign)
    }
    public func listeningItem(_ assign: Closure<ListenEvent<(new: T.Out, old: T.Out?)>, Void>) -> ListeningItem {
        var old: T.Out?
        var current: T.Out? {
            didSet { old = oldValue }
        }
        return base
            .map({ (v) -> (T.Out, T.Out?) in
                current = v
                return (current!, old)
            })
            .listeningItem(assign)
    }
}
public extension Listenable {
<<<<<<< HEAD
    func oldValue() -> OldValue<Self> {
        return OldValue(base: self)
    }
}

public extension Listenable {
    public func then<L: Listenable>(_ transform: @escaping (Out) throws -> L) -> Preprocessor<Self, L.Out> {
        var disposable: Disposable? {
            didSet { oldValue?.dispose() }
        }
        return mapAsync { (event, promise: ResultPromise<L.Out>) in
            let next = try transform(event)
            disposable = next.listening({ (out) in
                switch out {
                case .error(let e): promise.reject(e)
                case .value(let v): promise.fulfill(v)
                }
            })
        }
    }
}
public extension Listenable where Out: _Optional {
    public func then<L: Listenable>(_ transform: @escaping (Out.Wrapped) throws -> L) -> Preprocessor<Self, L.Out?> {
        var disposable: Disposable? {
            didSet { oldValue?.dispose() }
        }
        return flatMapAsync { (event, promise: ResultPromise<L.Out>) in
            let next = try transform(event)
            disposable = next.listening({ (out) in
                switch out {
                case .error(let e): promise.reject(e)
                case .value(let v): promise.fulfill(v)
                }
            })
        }
    }
    public func then<L: Listenable>(_ transform: @escaping (Out.Wrapped) throws -> L?) -> Preprocessor<Self, L.Out?> {
        var disposable: Disposable? {
            didSet { oldValue?.dispose() }
        }
        return flatMapAsync { (event, promise: ResultPromise<L.Out?>) in
            guard let next = try transform(event) else { return promise.fulfill(nil) }
            disposable = next.listening({ (out) in
                switch out {
                case .error(let e): promise.reject(e)
                case .value(let v): promise.fulfill(v)
                }
            })
        }
    }
    public func then<L: Listenable>(_ transform: @escaping (Out.Wrapped) throws -> L?) -> Preprocessor<Self, L.Out.Wrapped?> where L.Out: _Optional {
        var disposable: Disposable? {
            didSet { oldValue?.dispose() }
        }
        return flatMapAsync { (event, promise: ResultPromise<L.Out.Wrapped?>) in
            guard let next = try transform(event) else { return promise.fulfill(nil) }
            disposable = next.listening({ (out) in
                switch out {
                case .error(let e): promise.reject(e)
                case .value(let v): promise.fulfill(v.wrapped)
                }
            })
        }
    }
}

public struct DoDebug<T: Listenable>: Listenable {
    fileprivate let listenable: T
    fileprivate let doit: (ListenEvent<T.Out>) -> Void
=======
    @available(*, deprecated: 0.9, message: "Use memoize preprocessor")
    func oldValue() -> OldValue<Out> {
        return OldValue(base: AnyListenable(self.listening, self.listeningItem))
    }
}

public struct DoDebug<T>: Listenable {
    fileprivate let listenable: AnyListenable<T>
    fileprivate let doit: (ListenEvent<T>) -> Void
>>>>>>> 61f153b4

    public func listening(_ assign: Assign<ListenEvent<T.Out>>) -> Disposable {
        #if DEBUG
        return listenable.listening(assign.with(work: doit))
        #else
        return listenable.listening(assign)
        #endif
    }
    public func listeningItem(_ assign: Closure<ListenEvent<T.Out>, Void>) -> ListeningItem {
        #if DEBUG
        return listenable.listeningItem(assign.with(work: doit))
        #else
        return listenable.listeningItem(assign)
        #endif
    }
}
public extension Listenable {
    /// calls closure on receive next value
    func doOnDebug(_ something: @escaping (ListenEvent<Out>) -> Void) -> DoDebug<Self> {
        return DoDebug(listenable: self, doit: something)
    }
}

/// Creates unretained listening point
public struct Shared<T: Listenable>: Listenable {
    let repeater: Repeater<T.Out>
    let liveStrategy: InternalLiveStrategy

    /// Defines intermediate connection live strategy
    ///
    /// - continuous: Connection lives for all the time while current point alive
    /// - repeatable: Connection lives if at least one listener exists
    public enum ConnectionLiveStrategy {
        case continuous
        case repeatable
    }

    enum InternalLiveStrategy {
        case continuous(Disposable)
        case repeatable(T, ValueStorage<(UInt, ListeningDispose?)>, ListeningDispose)
    }

    init(_ source: T, liveStrategy: ConnectionLiveStrategy, repeater: Repeater<T.Out>) {
        self.repeater = repeater
        switch liveStrategy {
        case .repeatable:
            let connectionStorage = ValueStorage<(UInt, ListeningDispose?)>.unsafe(strong: (0, nil))
            self.liveStrategy = .repeatable(source, connectionStorage, ListeningDispose({
                connectionStorage.value = (connectionStorage.value.0, nil) // disposes when shared deinitialized
            }))
        case .continuous:
            self.liveStrategy = .continuous(source.bind(to: repeater))
        }
    }

    private func increment(_ storage: ValueStorage<(UInt, ListeningDispose?)>, source: T) {
        if storage.value.1 == nil {
            storage.value = (1, ListeningDispose(source.bind(to: repeater)))
        } else {
            storage.value.0 += 1
        }
    }

    private static func decrement(_ storage: ValueStorage<(UInt, ListeningDispose?)>) {
        let current = storage.value
        if current.0 == 1 {
            storage.value = (0, nil)
        } else {
            storage.value = (current.0 - 1, current.1)
        }
    }

    public func listening(_ assign: Assign<ListenEvent<T.Out>>) -> Disposable {
        switch self.liveStrategy {
        case .continuous: return repeater.listening(assign)
        case .repeatable(let source, let disposeStorage, _):
            increment(disposeStorage, source: source)
            let dispose = repeater.listening(assign)
            return ListeningDispose({
                dispose.dispose()
                Shared.decrement(disposeStorage)
            })
        }
    }
    public func listeningItem(_ assign: Assign<ListenEvent<T.Out>>) -> ListeningItem {
        switch self.liveStrategy {
        case .continuous: return repeater.listeningItem(assign)
        case .repeatable(let source, let disposeStorage, _):
            increment(disposeStorage, source: source)
            let item = repeater.listeningItem(assign)
            return ListeningItem(
                resume: item.resume,
                pause: item.pause,
                dispose: {
                    item.dispose()
                    Shared.decrement(disposeStorage)
                },
                token: ()
            )
        }
    }
}
public extension Listenable {
    /// Creates unretained listening point
    /// Connection with source keeps while current point retained
    func shared(connectionLive strategy: Shared<Self>.ConnectionLiveStrategy, _ repeater: Repeater<Out> = .unsafe()) -> Shared<Self> {
        return Shared(self, liveStrategy: strategy, repeater: repeater)
    }
}

/// Creates retained listening point
public struct Share<T: Listenable>: Listenable {
    let repeater: Repeater<T.Out>
    let liveStrategy: InternalLiveStrategy

    /// Defines intermediate connection live strategy
    ///
    /// - continuous: Connection lives for all the time while current point alive
    /// - repeatable: Connection lives if at least one listener exists
    /// This retains source, therefore be careful to avoid retain cycle.
    public enum ConnectionLiveStrategy {
        case continuous
        case repeatable
    }

    enum InternalLiveStrategy {
        case continuous(ListeningDispose)
        case repeatable(T, ValueStorage<ListeningDispose?>)
    }

    init(_ source: T, liveStrategy: ConnectionLiveStrategy, repeater: Repeater<T.Out>) {
        self.repeater = repeater
        switch liveStrategy {
        case .repeatable:
            self.liveStrategy = .repeatable(source, ValueStorage.unsafe(weak: nil))
        case .continuous:
            self.liveStrategy = .continuous(ListeningDispose(source.bind(to: repeater)))
        }
    }

    private func currentDispose() -> ListeningDispose {
        let dispose: ListeningDispose
        switch self.liveStrategy {
        case .continuous(let d): dispose = d
        case .repeatable(let source, let disposeStorage):
            if let disp = disposeStorage.value {
                dispose = disp
            } else {
                dispose = ListeningDispose(source.bind(to: repeater))
                disposeStorage.value = dispose
            }
        }
        return dispose
    }

    public func listening(_ assign: Assign<ListenEvent<T.Out>>) -> Disposable {
        let connection = currentDispose()
        let disposable = repeater.listening(assign)
        let unmanaged = Unmanaged.passUnretained(connection).retain()
        return ListeningDispose({
            disposable.dispose()
            unmanaged.release()
        })
    }
    public func listeningItem(_ assign: Assign<ListenEvent<T.Out>>) -> ListeningItem {
        let connection = currentDispose()
        let item = repeater.listeningItem(assign)
        let unmanaged = Unmanaged.passUnretained(connection).retain()
        return ListeningItem(
            resume: item.resume,
            pause: item.pause,
            dispose: { item.dispose(); unmanaged.release() },
            token: ()
        )
    }
}
public extension Listenable {
    /// Creates retained listening point.
    /// Connection with source keeps while current point exists listeners.
    func share(connectionLive strategy: Share<Self>.ConnectionLiveStrategy, _ repeater: Repeater<Out> = .unsafe()) -> Share<Self> {
        return Share(self, liveStrategy: strategy, repeater: repeater)
    }
}

// MARK: Conveniences

public extension Listenable {
    fileprivate func _distinctUntilChanged(_ def: Out?, comparer: @escaping (Out, Out) -> Bool) -> Preprocessor<Out, Out> {
        var oldValue: Out? = def
        return filter { newValue in
            defer { oldValue = newValue }
            return oldValue.map { comparer($0, newValue) } ?? true
        }
    }

    /// blocks updates with the same values, using specific comparer. Defines initial value.
    func distinctUntilChanged(_ def: Out, comparer: @escaping (Out, Out) -> Bool) -> Preprocessor<Out, Out> {
        return _distinctUntilChanged(def, comparer: comparer)
    }

    /// blocks updates with the same values, using specific comparer
    func distinctUntilChanged(comparer: @escaping (Out, Out) -> Bool) -> Preprocessor<Out, Out> {
        return _distinctUntilChanged(nil, comparer: comparer)
    }
}
public extension Listenable where Out: Equatable {
    /// blocks updates with the same values with defined initial value.
    func distinctUntilChanged(_ def: Out) -> Preprocessor<Out, Out> {
        return distinctUntilChanged(def, comparer: !=)
    }

    /// blocks updates with the same values
    func distinctUntilChanged() -> Preprocessor<Out, Out> {
        return distinctUntilChanged(comparer: !=)
    }
}

public extension Listenable {
    public func then<L: Listenable>(_ transform: @escaping (Out) throws -> L) -> Preprocessor<Out, L.Out> {
        var disposable: Disposable? {
            didSet { oldValue?.dispose() }
        }
        return mapAsync { (event, promise: ResultPromise<L.Out>) in
            let next = try transform(event)
            disposable = next.listening({ (out) in
                switch out {
                case .error(let e): promise.reject(e)
                case .value(let v): promise.fulfill(v)
                }
            })
        }
    }
}
public extension Listenable where Out: _Optional {
    public func then<L: Listenable>(_ transform: @escaping (Out.Wrapped) throws -> L) -> Preprocessor<Out, L.Out?> {
        var disposable: Disposable? {
            didSet { oldValue?.dispose() }
        }
        return flatMapAsync { (event, promise: ResultPromise<L.Out>) in
            let next = try transform(event)
            disposable = next.listening({ (out) in
                switch out {
                case .error(let e): promise.reject(e)
                case .value(let v): promise.fulfill(v)
                }
            })
        }
    }
    public func then<L: Listenable>(_ transform: @escaping (Out.Wrapped) throws -> L?) -> Preprocessor<Out, L.Out?> {
        var disposable: Disposable? {
            didSet { oldValue?.dispose() }
        }
        return flatMapAsync { (event, promise: ResultPromise<L.Out?>) in
            guard let next = try transform(event) else { return promise.fulfill(nil) }
            disposable = next.listening({ (out) in
                switch out {
                case .error(let e): promise.reject(e)
                case .value(let v): promise.fulfill(v)
                }
            })
        }
    }
    public func then<L: Listenable>(_ transform: @escaping (Out.Wrapped) throws -> L?) -> Preprocessor<Out, L.Out.Wrapped?> where L.Out: _Optional {
        var disposable: Disposable? {
            didSet { oldValue?.dispose() }
        }
        return flatMapAsync { (event, promise: ResultPromise<L.Out.Wrapped?>) in
            guard let next = try transform(event) else { return promise.fulfill(nil) }
            disposable = next.listening({ (out) in
                switch out {
                case .error(let e): promise.reject(e)
                case .value(let v): promise.fulfill(v.wrapped)
                }
            })
        }
    }
}

public extension Listenable where Out: _Optional {
    /// transforms value if it's not `nil`, otherwise returns `nil`
    func flatMap<U>(_ transform: @escaping (Out.Wrapped) throws -> U) -> Preprocessor<Out, U?> {
        return map { try $0.map(transform) }
    }
    /// transforms value if it's not `nil`, otherwise returns `nil`
    func flatMap<U>(_ transform: @escaping (Out.Wrapped) throws -> U?) -> Preprocessor<Out, U?> {
        return map { try $0.flatMap(transform) }
    }
    /// unwraps value
    func flatMap() -> Preprocessor<Out, Out.Wrapped?> {
        return flatMap({ $0 })
    }

    public func flatMapAsync<Result>(_ event: @escaping (Out.Wrapped, ResultPromise<Result>) throws -> Void) -> Preprocessor<Out, Result?> {
        return mapAsync({ (out, promise) in
            guard let wrapped = out.wrapped else { return promise.fulfill(nil) }
            let wrappedPromise = ResultPromise<Result>(receiver: promise.fulfill, error: promise.reject)
            try event(wrapped, wrappedPromise)
        })
    }
    public func flatMapAsync<Result>(_ event: @escaping (Out.Wrapped, ResultPromise<Result?>) throws -> Void) -> Preprocessor<Out, Result?> {
        return mapAsync({ (out, promise) in
            guard let wrapped = out.wrapped else { return promise.fulfill(nil) }
            try event(wrapped, promise)
        })
    }

    /// transforms value if it's not `nil`, otherwise skips value
    func filterMap<U>(_ transform: @escaping (Out.Wrapped) throws -> U) -> Preprocessor<Out, U> {
        return self
            .filter { $0.map { _ in true } ?? false }
            .map { try transform($0.unsafelyUnwrapped) }
    }

    /// skips `nil` values
    func compactMap() -> Preprocessor<Out, Out.Wrapped> {
        return filterMap({ $0 })
    }
}
public extension Listenable where Out: _Optional, Out.Wrapped: _Optional {
    /// transforms value if it's not `nil`, otherwise returns `nil`
    func flatMap<U>(_ transform: @escaping (Out.Wrapped) throws -> U?) -> Preprocessor<Out, U?> {
        return map({ try $0.flatMap(transform) })
    }

    /// unwraps value
    func flatMap() -> Preprocessor<Out, Out.Wrapped.Wrapped?> {
        return flatMap({ $0.wrapped })
    }
}

public extension Listenable where Out == Bool {
    func and<L: Listenable>(_ other: L) -> Preprocessor<(Bool, Bool), Bool> where L.Out == Bool {
        return combine(with: other).map({ $0 && $1 })
    }
    func and<L1: Listenable, L2: Listenable>(_ other1: L1, _ other2: L2) -> Preprocessor<(Bool, Bool, Bool), Bool> where L1.Out == Bool, L2.Out == Bool {
        return combine(with: other1, other2).map({ $0 && $1 && $2 })
    }
    func or<L: Listenable>(_ other: L) -> Preprocessor<(Bool, Bool), Bool> where L.Out == Bool {
        return combine(with: other).map({ $0 || $1 })
    }
    func or<L1: Listenable, L2: Listenable>(_ other1: L1, _ other2: L2) -> Preprocessor<(Bool, Bool, Bool), Bool> where L1.Out == Bool, L2.Out == Bool {
        return combine(with: other1, other2).map({ $0 || $1 || $2 })
    }
}

public extension Listenable where Out: Comparable {
    func lessThan<L: Listenable>(_ other: L) -> Preprocessor<(Out, Out), Bool> where L.Out == Out {
        return combine(with: other).map({ $0 < $1 })
    }
    func lessThan<L: Listenable>(orEqual other: L) -> Preprocessor<(Out, Out), Bool> where L.Out == Out {
        return combine(with: other).map({ $0 <= $1 })
    }
    func moreThan<L: Listenable>(_ other: L) -> Preprocessor<(Out, Out), Bool> where L.Out == Out {
        return combine(with: other).map({ $0 > $1 })
    }
    func moreThan<L: Listenable>(orEqual other: L) -> Preprocessor<(Out, Out), Bool> where L.Out == Out {
        return combine(with: other).map({ $0 >= $1 })
    }
}

public extension Listenable where Out: _Optional {
    func `default`(_ defaultValue: Out.Wrapped) -> Preprocessor<Out, Out.Wrapped> {
        return map({ $0.wrapped ?? defaultValue })
    }
}
public extension Listenable where Out: _Optional, Out.Wrapped: HasDefaultLiteral {
    func `default`() -> Preprocessor<Out, Out.Wrapped> {
        return map({ $0.wrapped ?? Out.Wrapped() })
    }
}<|MERGE_RESOLUTION|>--- conflicted
+++ resolved
@@ -11,40 +11,6 @@
 
 typealias BridgeBlank<I, O> = (_ value: I, _ assign: @escaping (O) -> Void) -> Void
 
-<<<<<<< HEAD
-public extension Listenable {
-    fileprivate func _distinctUntilChanged(_ def: Out?, comparer: @escaping (Out, Out) -> Bool) -> Preprocessor<Self, Out> {
-        var oldValue: Out? = def
-        return filter { newValue in
-            defer { oldValue = newValue }
-            return oldValue.map { comparer($0, newValue) } ?? true
-        }
-    }
-
-    /// blocks updates with the same values, using specific comparer. Defines initial value.
-    func distinctUntilChanged(_ def: Out, comparer: @escaping (Out, Out) -> Bool) -> Preprocessor<Self, Out> {
-        return _distinctUntilChanged(def, comparer: comparer)
-    }
-
-    /// blocks updates with the same values, using specific comparer
-    func distinctUntilChanged(comparer: @escaping (Out, Out) -> Bool) -> Preprocessor<Self, Out> {
-        return _distinctUntilChanged(nil, comparer: comparer)
-    }
-}
-public extension Listenable where Out: Equatable {
-	/// blocks updates with the same values with defined initial value.
-    func distinctUntilChanged(_ def: Out) -> Preprocessor<Self, Out> {
-        return distinctUntilChanged(def, comparer: !=)
-    }
-
-    /// blocks updates with the same values
-    func distinctUntilChanged() -> Preprocessor<Self, Out> {
-        return distinctUntilChanged(comparer: !=)
-    }
-}
-
-=======
->>>>>>> 61f153b4
 struct Bridge<I, O> {
     let bridge: BridgeBlank<ListenEvent<I>, ListenEvent<O>>
 
@@ -160,67 +126,6 @@
                             bridgeMaker: Bridge(event: event))
     }
 }
-<<<<<<< HEAD
-public extension Listenable where Out: _Optional {
-    /// transforms value if it's not `nil`, otherwise returns `nil`
-    func flatMap<U>(_ transform: @escaping (Out.Wrapped) throws -> U) -> Preprocessor<Self, U?> {
-        return map { try $0.map(transform) }
-    }
-    /// transforms value if it's not `nil`, otherwise returns `nil`
-    func flatMap<U>(_ transform: @escaping (Out.Wrapped) throws -> U?) -> Preprocessor<Self, U?> {
-        return map { try $0.flatMap(transform) }
-    }
-    /// unwraps value
-    func flatMap() -> Preprocessor<Self, Out.Wrapped?> {
-        return flatMap({ $0 })
-    }
-
-    public func flatMapAsync<Result>(_ event: @escaping (Out.Wrapped, ResultPromise<Result>) throws -> Void) -> Preprocessor<Self, Result?> {
-        return mapAsync({ (out, promise) in
-            guard let wrapped = out.wrapped else { return promise.fulfill(nil) }
-            let wrappedPromise = ResultPromise<Result>(receiver: promise.fulfill, error: promise.reject)
-            try event(wrapped, wrappedPromise)
-        })
-    }
-    public func flatMapAsync<Result>(_ event: @escaping (Out.Wrapped, ResultPromise<Result?>) throws -> Void) -> Preprocessor<Self, Result?> {
-        return mapAsync({ (out, promise) in
-            guard let wrapped = out.wrapped else { return promise.fulfill(nil) }
-            try event(wrapped, promise)
-        })
-    }
-
-    /// transforms value if it's not `nil`, otherwise skips value
-    func filterMap<U>(_ transform: @escaping (Out.Wrapped) throws -> U) -> Preprocessor<Preprocessor<Self, Out>, U> {
-        return self
-            .filter { $0.map { _ in true } ?? false }
-            .map { try transform($0.unsafelyUnwrapped) }
-    }
-
-    /// skips `nil` values
-    func compactMap() -> Preprocessor<Preprocessor<Self, Out>, Out.Wrapped> {
-        return filterMap({ $0 })
-    }
-}
-public extension Listenable where Out: _Optional, Out.Wrapped: _Optional {
-    /// transforms value if it's not `nil`, otherwise returns `nil`
-    func flatMap<U>(_ transform: @escaping (Out.Wrapped) throws -> U?) -> Preprocessor<Self, U?> {
-        return map({ try $0.flatMap(transform) })
-    }
-
-    /// unwraps value
-    func flatMap() -> Preprocessor<Self, Out.Wrapped.Wrapped?> {
-        return flatMap({ $0.wrapped })
-    }
-}
-public extension Listenable where Out: _Optional {
-    func `default`(_ defaultValue: Out.Wrapped) -> Preprocessor<Self, Out.Wrapped> {
-        return map({ $0.wrapped ?? defaultValue })
-    }
-}
-public extension Listenable where Out: _Optional, Out.Wrapped: HasDefaultLiteral {
-    func `default`() -> Preprocessor<Self, Out.Wrapped> {
-        return map({ $0.wrapped ?? Out.Wrapped() })
-=======
 
 public struct EventMap<I, O>: Listenable {
     fileprivate let listenable: AnyListenable<I>
@@ -292,7 +197,6 @@
             case .value(let v): return .value(v)
             }
         })
->>>>>>> 61f153b4
     }
 }
 
@@ -768,18 +672,13 @@
     ///   - sendLast: If true it will be emit existed last
     /// values on each next listening immediately
     /// - Returns: Retained preprocessor object
-<<<<<<< HEAD
-    func memoize(_ size: Int, sendLast: Bool) -> Memoize<Self> {
-        return Memoize(self, maxCount: size, sendLast: sendLast)
-=======
-    func memoize(_ size: Int, waitFulness: Bool = false, sendLast: Bool) -> Memoize<Out> {
+    func memoize(_ size: Int, waitFulness: Bool = false, sendLast: Bool) -> Memoize<Self> {
         debugFatalError(condition: size <= 0, "`size` must be more than 0")
         return Memoize(
-            AnyListenable(self.listening, self.listeningItem),
+            self,
             storage: .unsafe(strong: ([], waitFulness && sendLast)),
             options: Memoize.Options(count: size, waitFullness: waitFulness, sendLast: sendLast)
         )
->>>>>>> 61f153b4
     }
     /// See description `func memoize`
     func memoizeOne(sendLast: Bool) -> Preprocessor<Memoize<Self>, Out> {
@@ -790,43 +689,33 @@
 //    func oldValue() -> Preprocessor<[Out], (old: Out, new: Out)> {
 //        return memoize(2, waitFulness: true, sendLast: false).map({ (old: $0[0], new: $0[1]) })
 //    }
-    func oldValue(_ default: Out?) -> Preprocessor<[Out], (old: Out?, new: Out)> {
+    func oldValue(_ default: Out?) -> Preprocessor<Memoize<Self>, (old: Out?, new: Out)> {
         return memoize(2, waitFulness: false, sendLast: false)
             .map({ $0.count == 2 ? (old: $0[0], new: $0[1]) : (old: `default`, new: $0[0]) })
     }
-    func oldValue(_ default: Out) -> Preprocessor<[Out], (old: Out, new: Out)> {
+    func oldValue(_ default: Out) -> Preprocessor<Memoize<Self>, (old: Out, new: Out)> {
         return memoize(2, waitFulness: false, sendLast: false)
             .map({ $0.count == 2 ? (old: $0[0], new: $0[1]) : (old: `default`, new: $0[0]) })
     }
 }
 
 /// Added implicit storage in chain with retained listening point
-<<<<<<< HEAD
 public struct Memoize<T: Listenable>: Listenable {
-    let storage: ValueStorage<[T.Out]>
-=======
-public struct Memoize<T>: Listenable {
-    let storage: ValueStorage<([T], Bool)>
->>>>>>> 61f153b4
+    let storage: ValueStorage<([T.Out], Bool)>
     let dispose: ListeningDispose
 
-<<<<<<< HEAD
-    init(_ base: T, maxCount: Int, sendLast: Bool) {
-        let storage: ValueStorage<[T.Out]> = ValueStorage.unsafe(strong: [])
-=======
     struct Options {
         let count: Int
         let waitFullness: Bool
         let sendLast: Bool
 
-        func evaluate(_ current: [T]) -> Bool {
+        func evaluate(_ current: [T.Out]) -> Bool {
             guard waitFullness else { return true }
             return current.count == count
         }
     }
 
-    init(_ base: AnyListenable<T>, storage: ValueStorage<([T], Bool)>, options: Options) {
->>>>>>> 61f153b4
+    init(_ base: T, storage: ValueStorage<([T.Out], Bool)>, options: Options) {
         self.dispose = ListeningDispose(base.listening(
             onValue: { (value) in
                 let value = Array((storage.value.0 + [value]).suffix(options.count))
@@ -837,16 +726,10 @@
         self.storage = storage
     }
 
-<<<<<<< HEAD
     private func sendLastIfNeeded(_ assign: Closure<ListenEvent<[T.Out]>, Void>) {
-        if sendLast, storage.value.count > 0 {
-            assign.call(.value(storage.value))
-=======
-    private func sendLastIfNeeded(_ assign: Closure<ListenEvent<[T]>, Void>) {
         let current = storage.value
         if current.1 {
             assign.call(.value(current.0))
->>>>>>> 61f153b4
         }
     }
 
@@ -876,14 +759,9 @@
     }
 }
 
-<<<<<<< HEAD
+@available(*, deprecated: 0.9, message: "Use memoize preprocessor")
 public struct OldValue<T: Listenable>: Listenable {
     let base: T
-=======
-@available(*, deprecated: 0.9, message: "Use memoize preprocessor")
-public struct OldValue<T>: Listenable {
-    let base: AnyListenable<T>
->>>>>>> 61f153b4
 
     public func listening(_ assign: Assign<ListenEvent<(new: T.Out, old: T.Out?)>>) -> Disposable {
         var old: T.Out?
@@ -911,87 +789,15 @@
     }
 }
 public extension Listenable {
-<<<<<<< HEAD
+    @available(*, deprecated: 0.9, message: "Use memoize preprocessor")
     func oldValue() -> OldValue<Self> {
         return OldValue(base: self)
-    }
-}
-
-public extension Listenable {
-    public func then<L: Listenable>(_ transform: @escaping (Out) throws -> L) -> Preprocessor<Self, L.Out> {
-        var disposable: Disposable? {
-            didSet { oldValue?.dispose() }
-        }
-        return mapAsync { (event, promise: ResultPromise<L.Out>) in
-            let next = try transform(event)
-            disposable = next.listening({ (out) in
-                switch out {
-                case .error(let e): promise.reject(e)
-                case .value(let v): promise.fulfill(v)
-                }
-            })
-        }
-    }
-}
-public extension Listenable where Out: _Optional {
-    public func then<L: Listenable>(_ transform: @escaping (Out.Wrapped) throws -> L) -> Preprocessor<Self, L.Out?> {
-        var disposable: Disposable? {
-            didSet { oldValue?.dispose() }
-        }
-        return flatMapAsync { (event, promise: ResultPromise<L.Out>) in
-            let next = try transform(event)
-            disposable = next.listening({ (out) in
-                switch out {
-                case .error(let e): promise.reject(e)
-                case .value(let v): promise.fulfill(v)
-                }
-            })
-        }
-    }
-    public func then<L: Listenable>(_ transform: @escaping (Out.Wrapped) throws -> L?) -> Preprocessor<Self, L.Out?> {
-        var disposable: Disposable? {
-            didSet { oldValue?.dispose() }
-        }
-        return flatMapAsync { (event, promise: ResultPromise<L.Out?>) in
-            guard let next = try transform(event) else { return promise.fulfill(nil) }
-            disposable = next.listening({ (out) in
-                switch out {
-                case .error(let e): promise.reject(e)
-                case .value(let v): promise.fulfill(v)
-                }
-            })
-        }
-    }
-    public func then<L: Listenable>(_ transform: @escaping (Out.Wrapped) throws -> L?) -> Preprocessor<Self, L.Out.Wrapped?> where L.Out: _Optional {
-        var disposable: Disposable? {
-            didSet { oldValue?.dispose() }
-        }
-        return flatMapAsync { (event, promise: ResultPromise<L.Out.Wrapped?>) in
-            guard let next = try transform(event) else { return promise.fulfill(nil) }
-            disposable = next.listening({ (out) in
-                switch out {
-                case .error(let e): promise.reject(e)
-                case .value(let v): promise.fulfill(v.wrapped)
-                }
-            })
-        }
     }
 }
 
 public struct DoDebug<T: Listenable>: Listenable {
     fileprivate let listenable: T
     fileprivate let doit: (ListenEvent<T.Out>) -> Void
-=======
-    @available(*, deprecated: 0.9, message: "Use memoize preprocessor")
-    func oldValue() -> OldValue<Out> {
-        return OldValue(base: AnyListenable(self.listening, self.listeningItem))
-    }
-}
-
-public struct DoDebug<T>: Listenable {
-    fileprivate let listenable: AnyListenable<T>
-    fileprivate let doit: (ListenEvent<T>) -> Void
->>>>>>> 61f153b4
 
     public func listening(_ assign: Assign<ListenEvent<T.Out>>) -> Disposable {
         #if DEBUG
@@ -1179,7 +985,7 @@
 // MARK: Conveniences
 
 public extension Listenable {
-    fileprivate func _distinctUntilChanged(_ def: Out?, comparer: @escaping (Out, Out) -> Bool) -> Preprocessor<Out, Out> {
+    fileprivate func _distinctUntilChanged(_ def: Out?, comparer: @escaping (Out, Out) -> Bool) -> Preprocessor<Self, Out> {
         var oldValue: Out? = def
         return filter { newValue in
             defer { oldValue = newValue }
@@ -1188,29 +994,29 @@
     }
 
     /// blocks updates with the same values, using specific comparer. Defines initial value.
-    func distinctUntilChanged(_ def: Out, comparer: @escaping (Out, Out) -> Bool) -> Preprocessor<Out, Out> {
+    func distinctUntilChanged(_ def: Out, comparer: @escaping (Out, Out) -> Bool) -> Preprocessor<Self, Out> {
         return _distinctUntilChanged(def, comparer: comparer)
     }
 
     /// blocks updates with the same values, using specific comparer
-    func distinctUntilChanged(comparer: @escaping (Out, Out) -> Bool) -> Preprocessor<Out, Out> {
+    func distinctUntilChanged(comparer: @escaping (Out, Out) -> Bool) -> Preprocessor<Self, Out> {
         return _distinctUntilChanged(nil, comparer: comparer)
     }
 }
 public extension Listenable where Out: Equatable {
     /// blocks updates with the same values with defined initial value.
-    func distinctUntilChanged(_ def: Out) -> Preprocessor<Out, Out> {
+    func distinctUntilChanged(_ def: Out) -> Preprocessor<Self, Out> {
         return distinctUntilChanged(def, comparer: !=)
     }
 
     /// blocks updates with the same values
-    func distinctUntilChanged() -> Preprocessor<Out, Out> {
+    func distinctUntilChanged() -> Preprocessor<Self, Out> {
         return distinctUntilChanged(comparer: !=)
     }
 }
 
 public extension Listenable {
-    public func then<L: Listenable>(_ transform: @escaping (Out) throws -> L) -> Preprocessor<Out, L.Out> {
+    public func then<L: Listenable>(_ transform: @escaping (Out) throws -> L) -> Preprocessor<Self, L.Out> {
         var disposable: Disposable? {
             didSet { oldValue?.dispose() }
         }
@@ -1226,7 +1032,7 @@
     }
 }
 public extension Listenable where Out: _Optional {
-    public func then<L: Listenable>(_ transform: @escaping (Out.Wrapped) throws -> L) -> Preprocessor<Out, L.Out?> {
+    public func then<L: Listenable>(_ transform: @escaping (Out.Wrapped) throws -> L) -> Preprocessor<Self, L.Out?> {
         var disposable: Disposable? {
             didSet { oldValue?.dispose() }
         }
@@ -1240,7 +1046,7 @@
             })
         }
     }
-    public func then<L: Listenable>(_ transform: @escaping (Out.Wrapped) throws -> L?) -> Preprocessor<Out, L.Out?> {
+    public func then<L: Listenable>(_ transform: @escaping (Out.Wrapped) throws -> L?) -> Preprocessor<Self, L.Out?> {
         var disposable: Disposable? {
             didSet { oldValue?.dispose() }
         }
@@ -1254,7 +1060,7 @@
             })
         }
     }
-    public func then<L: Listenable>(_ transform: @escaping (Out.Wrapped) throws -> L?) -> Preprocessor<Out, L.Out.Wrapped?> where L.Out: _Optional {
+    public func then<L: Listenable>(_ transform: @escaping (Out.Wrapped) throws -> L?) -> Preprocessor<Self, L.Out.Wrapped?> where L.Out: _Optional {
         var disposable: Disposable? {
             didSet { oldValue?.dispose() }
         }
@@ -1272,26 +1078,26 @@
 
 public extension Listenable where Out: _Optional {
     /// transforms value if it's not `nil`, otherwise returns `nil`
-    func flatMap<U>(_ transform: @escaping (Out.Wrapped) throws -> U) -> Preprocessor<Out, U?> {
+    func flatMap<U>(_ transform: @escaping (Out.Wrapped) throws -> U) -> Preprocessor<Self, U?> {
         return map { try $0.map(transform) }
     }
     /// transforms value if it's not `nil`, otherwise returns `nil`
-    func flatMap<U>(_ transform: @escaping (Out.Wrapped) throws -> U?) -> Preprocessor<Out, U?> {
+    func flatMap<U>(_ transform: @escaping (Out.Wrapped) throws -> U?) -> Preprocessor<Self, U?> {
         return map { try $0.flatMap(transform) }
     }
     /// unwraps value
-    func flatMap() -> Preprocessor<Out, Out.Wrapped?> {
+    func flatMap() -> Preprocessor<Self, Out.Wrapped?> {
         return flatMap({ $0 })
     }
 
-    public func flatMapAsync<Result>(_ event: @escaping (Out.Wrapped, ResultPromise<Result>) throws -> Void) -> Preprocessor<Out, Result?> {
+    public func flatMapAsync<Result>(_ event: @escaping (Out.Wrapped, ResultPromise<Result>) throws -> Void) -> Preprocessor<Self, Result?> {
         return mapAsync({ (out, promise) in
             guard let wrapped = out.wrapped else { return promise.fulfill(nil) }
             let wrappedPromise = ResultPromise<Result>(receiver: promise.fulfill, error: promise.reject)
             try event(wrapped, wrappedPromise)
         })
     }
-    public func flatMapAsync<Result>(_ event: @escaping (Out.Wrapped, ResultPromise<Result?>) throws -> Void) -> Preprocessor<Out, Result?> {
+    public func flatMapAsync<Result>(_ event: @escaping (Out.Wrapped, ResultPromise<Result?>) throws -> Void) -> Preprocessor<Self, Result?> {
         return mapAsync({ (out, promise) in
             guard let wrapped = out.wrapped else { return promise.fulfill(nil) }
             try event(wrapped, promise)
@@ -1299,66 +1105,69 @@
     }
 
     /// transforms value if it's not `nil`, otherwise skips value
-    func filterMap<U>(_ transform: @escaping (Out.Wrapped) throws -> U) -> Preprocessor<Out, U> {
+    func filterMap<U>(_ transform: @escaping (Out.Wrapped) throws -> U) -> Preprocessor<Preprocessor<Self, Out>, U> {
         return self
             .filter { $0.map { _ in true } ?? false }
             .map { try transform($0.unsafelyUnwrapped) }
     }
 
     /// skips `nil` values
-    func compactMap() -> Preprocessor<Out, Out.Wrapped> {
+    func compactMap() -> Preprocessor<Preprocessor<Self, Out>, Out.Wrapped> {
         return filterMap({ $0 })
     }
 }
 public extension Listenable where Out: _Optional, Out.Wrapped: _Optional {
     /// transforms value if it's not `nil`, otherwise returns `nil`
-    func flatMap<U>(_ transform: @escaping (Out.Wrapped) throws -> U?) -> Preprocessor<Out, U?> {
+    func flatMap<U>(_ transform: @escaping (Out.Wrapped) throws -> U?) -> Preprocessor<Self, U?> {
         return map({ try $0.flatMap(transform) })
     }
 
     /// unwraps value
-    func flatMap() -> Preprocessor<Out, Out.Wrapped.Wrapped?> {
+    func flatMap() -> Preprocessor<Self, Out.Wrapped.Wrapped?> {
         return flatMap({ $0.wrapped })
     }
 }
 
 public extension Listenable where Out == Bool {
-    func and<L: Listenable>(_ other: L) -> Preprocessor<(Bool, Bool), Bool> where L.Out == Bool {
+    func and<L: Listenable>(_ other: L) -> Preprocessor<Combine<(Bool, Bool)>, Bool>
+        where L.Out == Bool {
         return combine(with: other).map({ $0 && $1 })
     }
-    func and<L1: Listenable, L2: Listenable>(_ other1: L1, _ other2: L2) -> Preprocessor<(Bool, Bool, Bool), Bool> where L1.Out == Bool, L2.Out == Bool {
+    func and<L1: Listenable, L2: Listenable>(_ other1: L1, _ other2: L2) -> Preprocessor<Combine<(Bool, Bool, Bool)>, Bool>
+        where L1.Out == Bool, L2.Out == Bool {
         return combine(with: other1, other2).map({ $0 && $1 && $2 })
     }
-    func or<L: Listenable>(_ other: L) -> Preprocessor<(Bool, Bool), Bool> where L.Out == Bool {
+    func or<L: Listenable>(_ other: L) -> Preprocessor<Combine<(Bool, Bool)>, Bool> where L.Out == Bool {
         return combine(with: other).map({ $0 || $1 })
     }
-    func or<L1: Listenable, L2: Listenable>(_ other1: L1, _ other2: L2) -> Preprocessor<(Bool, Bool, Bool), Bool> where L1.Out == Bool, L2.Out == Bool {
+    func or<L1: Listenable, L2: Listenable>(_ other1: L1, _ other2: L2) -> Preprocessor<Combine<(Bool, Bool, Bool)>, Bool>
+        where L1.Out == Bool, L2.Out == Bool {
         return combine(with: other1, other2).map({ $0 || $1 || $2 })
     }
 }
 
 public extension Listenable where Out: Comparable {
-    func lessThan<L: Listenable>(_ other: L) -> Preprocessor<(Out, Out), Bool> where L.Out == Out {
+    func lessThan<L: Listenable>(_ other: L) -> Preprocessor<Combine<(Out, Out)>, Bool> where L.Out == Out {
         return combine(with: other).map({ $0 < $1 })
     }
-    func lessThan<L: Listenable>(orEqual other: L) -> Preprocessor<(Out, Out), Bool> where L.Out == Out {
+    func lessThan<L: Listenable>(orEqual other: L) -> Preprocessor<Combine<(Out, Out)>, Bool> where L.Out == Out {
         return combine(with: other).map({ $0 <= $1 })
     }
-    func moreThan<L: Listenable>(_ other: L) -> Preprocessor<(Out, Out), Bool> where L.Out == Out {
+    func moreThan<L: Listenable>(_ other: L) -> Preprocessor<Combine<(Out, Out)>, Bool> where L.Out == Out {
         return combine(with: other).map({ $0 > $1 })
     }
-    func moreThan<L: Listenable>(orEqual other: L) -> Preprocessor<(Out, Out), Bool> where L.Out == Out {
+    func moreThan<L: Listenable>(orEqual other: L) -> Preprocessor<Combine<(Out, Out)>, Bool> where L.Out == Out {
         return combine(with: other).map({ $0 >= $1 })
     }
 }
 
 public extension Listenable where Out: _Optional {
-    func `default`(_ defaultValue: Out.Wrapped) -> Preprocessor<Out, Out.Wrapped> {
+    func `default`(_ defaultValue: Out.Wrapped) -> Preprocessor<Self, Out.Wrapped> {
         return map({ $0.wrapped ?? defaultValue })
     }
 }
 public extension Listenable where Out: _Optional, Out.Wrapped: HasDefaultLiteral {
-    func `default`() -> Preprocessor<Out, Out.Wrapped> {
+    func `default`() -> Preprocessor<Self, Out.Wrapped> {
         return map({ $0.wrapped ?? Out.Wrapped() })
     }
 }