//
//  RealtimeCollection.swift
//  Realtime
//
//  Created by Denis Koryttsev on 16/03/2018.
//

import Foundation

struct RCError: Error {
    enum Kind {
        case alreadyInserted
        case failedServerData
    }
    let type: Kind
}

extension RealtimeValueOption {
    static let elementBuilder = RealtimeValueOption("realtime.collection.builder")
}

/// -----------------------------------------

// TODO: May be need use format as: [__linkID: linkID, __i: index, __pl: [...]]
// TODO: For Value of RealtimeDictionary is not defined payloads
struct RCItem: Hashable, DatabaseKeyRepresentable, FireDataRepresented, FireDataValueRepresented {
    let dbKey: String!
    let linkID: String
    let index: Int
    let internalPayload: (mv: Int?, raw: FireDataValue?)
    let payload: [String: FireDataValue]?

    init<T: RealtimeValue>(element: T, key: String, linkID: String, index: Int) {
        self.dbKey = key
        self.linkID = linkID
        self.index = index
        self.payload = element.payload
        self.internalPayload = (element.version, element.raw)
    }

    init<T: RealtimeValue>(element: T, linkID: String, index: Int) {
        self.dbKey = element.dbKey
        self.linkID = linkID
        self.index = index
        self.payload = element.payload
        self.internalPayload = (element.version, element.raw)
    }

    init(fireData: FireDataProtocol) throws {
        guard case let value as FireDataProtocol = fireData.children.nextObject() else {
            throw RCError(type: .failedServerData)
        }
        guard let index: Int = InternalKeys.index.map(from: value) else {
            throw RCError(type: .failedServerData)
        }
        guard let key = fireData.dataKey, let linkID = value.dataKey else {
            throw RCError(type: .failedServerData)
        }

        self.dbKey = key
        self.linkID = linkID
        self.index = index
        self.payload = InternalKeys.payload.map(from: value)
        self.internalPayload = (InternalKeys.modelVersion.map(from: fireData), InternalKeys.raw.map(from: fireData))
    }

    var fireValue: FireDataValue {
        var value: [String: FireDataValue] = [:]
        let link: [String: FireDataValue] = [InternalKeys.index.rawValue: index]
        value[linkID] = link
        if let mv = internalPayload.mv {
            value[InternalKeys.modelVersion.rawValue] = mv
        }
        if let raw = internalPayload.raw {
            value[InternalKeys.raw.rawValue] = raw
        }
        if let p = payload {
            value[InternalKeys.payload.rawValue] = p
        }

        return value
    }

    var hashValue: Int {
        return dbKey.hashValue &- linkID.hashValue
    }

    static func ==(lhs: RCItem, rhs: RCItem) -> Bool {
        return lhs.dbKey == rhs.dbKey
    }
}

public protocol RealtimeCollectionStorage {
    associatedtype Value
}
protocol RCStorage: RealtimeCollectionStorage {
    associatedtype Key: Hashable, DatabaseKeyRepresentable
    var sourceNode: Node! { get }
    func storedValue(by key: Key) -> Value?
}
protocol MutableRCStorage: RCStorage {
    func buildElement(with key: Key) -> Value
    mutating func store(value: Value, by key: Key)
}
extension MutableRCStorage {
    internal mutating func object(for key: Key) -> Value {
        guard let element = storedValue(by: key) else {
            let value = buildElement(with: key)
            store(value: value, by: key)

            return value
        }

        return element
    }
}

public protocol RealtimeCollectionView {}
protocol RCView: RealtimeCollectionView, BidirectionalCollection, RequiresPreparation {}

public protocol RealtimeCollectionActions {
    /// Single loading of value. Returns error if object hasn't rooted node.
    ///
    /// - Parameter completion: Closure that called on end loading or error
    func load(completion: Assign<(error: Error?, ref: DatabaseReference)>?)
    /// Indicates that value can observe. It is true when object has rooted node, otherwise false.
    var canObserve: Bool { get }
    /// Runs observing value, if
    ///
    /// - Returns: True if running was successful or observing already run, otherwise false
    @discardableResult func runObserving() -> Bool
    /// Stops observing, if observers no more.
    func stopObserving()
}

public protocol RealtimeCollection: BidirectionalCollection, RealtimeValue, RealtimeCollectionActions, RequiresPreparation {
    associatedtype Storage: RealtimeCollectionStorage
    var storage: Storage { get }
    //    associatedtype View: RealtimeCollectionView
    var view: RealtimeCollectionView { get }

    func listening(changes handler: @escaping () -> Void) -> ListeningItem // TODO: Add current changes as parameter to handler
}
protocol RC: RealtimeCollection, RealtimeValueEvents where Storage: RCStorage {
    associatedtype View: RCView
    var _view: View { get }
}

/// MARK: RealtimeArray separated, new version

protocol KeyValueAccessableCollection {
    associatedtype Key
    associatedtype Value
    subscript(for key: Key) -> Value? { get set }
}

extension Array: KeyValueAccessableCollection {
    subscript(for key: Int) -> Element? {
        get { return self[key] }
        set { self[key] = newValue! }
    }
}
extension Dictionary: KeyValueAccessableCollection {
    subscript(for key: Key) -> Value? {
        get { return self[key] }
        set { self[key] = newValue }
    }
}

public protocol RequiresPreparation {
    var isPrepared: Bool { get }
    func prepare(forUse completion: Assign<(Error?)>)
    func prepareRecursive(forUse completion: @escaping (Error?) -> Void)
}

public extension RequiresPreparation {
    func prepare(forUse completion: Assign<(collection: Self, error: Error?)>) {
        prepare(forUse: completion.map { (self, $0) })
    }
}
public extension RequiresPreparation where Self: RealtimeCollection {
    func prepareRecursive(forUse completion: @escaping (Error?) -> Void) {
        prepare(forUse: Assign<(Error?)>.just { (err) in
            guard err == nil else { completion(err); return }
            prepareElementsRecursive(self, completion: { completion($0) })
        })
    }
}
extension RequiresPreparation {
    func checkPreparation() {
        guard isPrepared else { fatalError("Instance should be prepared before performing this action.") }
    }
}

public extension RealtimeCollection where Iterator.Element: RequiresPreparation {
    func prepareRecursive(_ completion: @escaping (Error?) -> Void) {
        prepare(forUse: .just { (collection, err) in
            guard err == nil else { completion(err); return }

            var lastErr: Error?
            let group = DispatchGroup()

            collection.indices.forEach { _ in group.enter() }
            collection.forEach { element in
                element.prepareRecursive { (e) in
                    lastErr = e
                    group.leave()
                }
            }

            group.notify(queue: .main) {
                completion(lastErr)
            }
        })
    }
}

func prepareElementsRecursive<RC: Collection>(_ collection: RC, completion: @escaping (Error?) -> Void) {
    var lastErr: Error? = nil
    let group = DispatchGroup()

    collection.indices.forEach { _ in group.enter() }
    collection.forEach { element in
        if case let prepared as RequiresPreparation = element {
            prepared.prepareRecursive { (err) in
                lastErr = err
                group.leave()
            }
        } else {
            group.leave()
        }
    }

    group.notify(queue: .main) {
        completion(lastErr)
    }
}

public extension RealtimeCollection {
    /// RealtimeCollection actions

    func filtered<ValueGetter: InsiderOwner & ValueWrapper & RealtimeValueActions>(map values: @escaping (Iterator.Element) -> ValueGetter,
                                                                                   fetchIf: ((ValueGetter.V) -> Bool)? = nil,
                                                                                   predicate: @escaping (ValueGetter.V) -> Bool,
                                                                                   onCompleted: @escaping ([Iterator.Element]) -> ()) where ValueGetter.OutData == ValueGetter.V {
        var filteredElements: [Iterator.Element] = []
        let count = endIndex
        let completeIfNeeded = { (releasedCount: Index) in
            if count == releasedCount {
                onCompleted(filteredElements)
            }
        }

        var released = startIndex
        let current = self
        current.forEach { element in
            let value = values(element)
            let listeningItem = value.listeningItem(as: { $0.once() }, .just { (val) in
                released = current.index(after: released)
                guard predicate(val) else {
                    completeIfNeeded(released)
                    return
                }

                filteredElements.append(element)
                completeIfNeeded(released)
                })

            if fetchIf == nil || fetchIf!(value.value) {
                value.load(completion: nil)
            } else {
                listeningItem.notify()
            }
        }
    }
}

public typealias RCElementBuilder<Element> = (Node, [RealtimeValueOption: Any]) -> Element
public struct RCArrayStorage<V>: MutableRCStorage where V: RealtimeValue {
    public typealias Value = V
    var sourceNode: Node!
<<<<<<< HEAD
    let elementBuilder: RCElementBuilder<V>
    var elements: [RCItem: Value] = [:]
=======
    let elementBuilder: (Node, [String: Any]?) -> Value
    var elements: [String: Value] = [:]
>>>>>>> 20be4bff
    var localElements: [V] = []

    mutating func store(value: Value, by key: RCItem) { elements[for: key.dbKey] = value }
    func storedValue(by key: RCItem) -> Value? { return elements[for: key.dbKey] }

    func buildElement(with key: RCItem) -> V {
        return elementBuilder(sourceNode.child(with: key.dbKey), key.payload.map { [.payload: $0] } ?? [:])
    }
}

public struct AnyArrayStorage: RealtimeCollectionStorage {
    public typealias Value = Any
}

public final class AnyRealtimeCollectionView<Source>: RCView where Source: BidirectionalCollection, Source: HasDefaultLiteral {
    let source: RealtimeProperty<Source>

    var value: Source {
        return source.value ?? Source()
    }

    public internal(set) var isPrepared: Bool = false

    init(_ source: RealtimeProperty<Source>) {
        self.source = source
    }

    public func prepare(forUse completion: Assign<(Error?)>) {
        guard !isPrepared else { completion.assign(nil); return }

        source.load(completion:
            completion
                .with(work: { (err) in
                    self.isPrepared = err == nil
                })
                .map({ $0.error })
        )
    }
    public func prepareRecursive(forUse completion: @escaping (Error?) -> Void) {
        // TODO:
    }

    public var startIndex: Source.Index { return value.startIndex }
    public var endIndex: Source.Index { return value.endIndex }
    public func index(after i: Source.Index) -> Source.Index { return value.index(after: i) }
    public func index(before i: Source.Index) -> Source.Index { return value.index(before: i) }
    public subscript(position: Source.Index) -> Source.Element { return value[position] }
}

extension AnyRealtimeCollectionView where Source == Array<RCItem> {
    func append(_ element: RCItem) {
        insert(element, at: count)
    }
    func insert(_ element: RCItem, at index: Int) {
        var value = self.value
        value.insert(element, at: index)
        source.value = value
    }
    func remove(at index: Int) -> RCItem {
        var value = self.value
        let removed = value.remove(at: index)
        source.value = value
        return removed
    }
}
<|MERGE_RESOLUTION|>--- conflicted
+++ resolved
@@ -279,13 +279,8 @@
 public struct RCArrayStorage<V>: MutableRCStorage where V: RealtimeValue {
     public typealias Value = V
     var sourceNode: Node!
-<<<<<<< HEAD
     let elementBuilder: RCElementBuilder<V>
-    var elements: [RCItem: Value] = [:]
-=======
-    let elementBuilder: (Node, [String: Any]?) -> Value
     var elements: [String: Value] = [:]
->>>>>>> 20be4bff
     var localElements: [V] = []
 
     mutating func store(value: Value, by key: RCItem) { elements[for: key.dbKey] = value }
