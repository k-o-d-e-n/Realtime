//
//  Property.swift
//  LinkInTeam
//
//  Created by Denis Koryttsev on 18/02/17.
//  Copyright © 2017 Denis Koryttsev. All rights reserved.
//

import Foundation

public extension RawRepresentable where Self.RawValue == String {
    func property<T>(in object: Object, representer: Representer<T>) -> Property<T> {
        return Property.required(
            in: Node(key: rawValue, parent: object.node),
            representer: representer,
            options: [
                .database: object.database as Any,
                .representer: Availability<T>.required(representer)
            ]
        )
    }
    func property<T>(in object: Object, representer: Representer<T>) -> Property<T?> {
        return Property(
            in: Node(key: rawValue, parent: object.node),
            options: [
                .database: object.database as Any,
                .representer: Availability<T?>.optional(representer)
            ]
        )
    }

    func readonlyProperty<T: RealtimeDataValue>(in object: Object, representer: Representer<T> = .any) -> ReadonlyProperty<T> {
        return ReadonlyProperty(
            in: Node(key: rawValue, parent: object.node),
            options: [
                .database: object.database as Any,
                .representer: Availability<T>.required(representer)
            ]
        )
    }
    func readonlyProperty<T: RealtimeDataValue>(in object: Object, representer: Representer<T> = .any) -> ReadonlyProperty<T?> {
        return ReadonlyProperty(
            in: Node(key: rawValue, parent: object.node),
            options: [
                .database: object.database as Any,
                .representer: Availability<T?>.optional(representer)
            ]
        )
    }
    func property<T: RealtimeDataValue>(in obj: Object) -> Property<T> {
        return property(in: obj, representer: .any)
    }
    func property<T: RealtimeDataValue>(in obj: Object) -> Property<T?> {
        return Property(
            in: Node(key: rawValue, parent: obj.node),
            options: [
                .database: obj.database as Any,
                .representer: Availability<T?>.optional(Representer<T>.any)
            ]
        )
    }

    func `enum`<V: RawRepresentable>(in object: Object, rawRepresenter: Representer<V.RawValue> = .any) -> Property<V> {
        return property(in: object, representer: Representer<V>.default(rawRepresenter))
    }
    func `enum`<V: RawRepresentable>(in object: Object, rawRepresenter: Representer<V.RawValue> = .any) -> Property<V?> {
        return property(in: object, representer: Representer<V>.default(rawRepresenter))
    }
    func date(in object: Object, strategy: DateCodingStrategy = .secondsSince1970) -> Property<Date> {
        return property(in: object, representer: Representer<Date>.date(strategy))
    }
    func date(in object: Object, strategy: DateCodingStrategy = .secondsSince1970) -> Property<Date?> {
        return property(in: object, representer: Representer<Date>.date(strategy))
    }
    func url(in object: Object) -> Property<URL> {
        return property(in: object, representer: Representer<URL>.default)
    }
    func url(in object: Object) -> Property<URL?> {
        return property(in: object, representer: Representer<URL>.default)
    }
    func codable<V: Codable>(in object: Object) -> Property<V> {
        return property(in: object, representer: Representer<V>.json())
    }
    func optionalCodable<V: Codable>(in object: Object) -> Property<V?> {
        return property(in: object, representer: Representer<V>.json())
    }

    func reference<V: Object>(in object: Object, mode: ReferenceMode, options: [ValueOption: Any] = [:]) -> Reference<V> {
        return Reference(
            in: Node(key: rawValue, parent: object.node),
            options: [
                .database: object.database as Any,
                .reference: Reference<V>.Mode.required(mode, options: options)
            ]
        )
    }
    func reference<V: Object>(in object: Object, mode: ReferenceMode, options: [ValueOption: Any] = [:]) -> Reference<V?> {
        return Reference(
            in: Node(key: rawValue, parent: object.node),
            options: [
                .database: object.database as Any,
                .reference: Reference<V?>.Mode.optional(mode, options: options)
            ]
        )
    }
    func relation<V: Object>(in object: Object, rootLevelsUp: UInt? = nil, ownerLevelsUp: UInt = 1, _ property: RelationProperty) -> Relation<V> {
        return Relation(
            in: Node(key: rawValue, parent: object.node),
            options: [
                .database: object.database as Any,
                .relation: Relation<V>.Options.required(
                    rootLevelsUp: rootLevelsUp,
                    ownerLevelsUp: ownerLevelsUp,
                    property: property
                )
            ]
        )
    }
    func relation<V: Object>(in object: Object, rootLevelsUp: UInt? = nil, ownerLevelsUp: UInt = 1, _ property: RelationProperty) -> Relation<V?> {
        return Relation(
            in: Node(key: rawValue, parent: object.node),
            options: [
                .database: object.database as Any,
                .relation: Relation<V?>.Options.optional(
                    rootLevelsUp: rootLevelsUp,
                    ownerLevelsUp: ownerLevelsUp,
                    property: property
                )
            ]
        )
    }

    func nested<Type: Object>(in object: Object, options: [ValueOption: Any] = [:]) -> Type {
        let property = Type(
            in: Node(key: rawValue, parent: object.node),
            options: options.merging([.database: object.database as Any], uniquingKeysWith: { _, new in new })
        )
        property.parent = object
        return property
    }
}

public extension ValueOption {
    static let relation = ValueOption("realtime.relation")
    static let reference = ValueOption("realtime.reference")
}

/// Defines read/write property where value is Realtime database reference
public final class Reference<Referenced: RealtimeValue & _RealtimeValueUtilities>: Property<Referenced> {
    public override var raw: RealtimeDataValue? { return super._raw }
    public override var payload: [String : RealtimeDataValue]? { return super._payload }

    public required init(in node: Node?, options: [ValueOption : Any]) {
        guard case let o as Mode = options[.reference] else { fatalError("Skipped required options") }
        super.init(in: node, options: options.merging([.representer: o.availability], uniquingKeysWith: { _, new in new }))
    }

    required public init(data: RealtimeDataProtocol, event: DatabaseDataEvent) throws {
        fatalError("init(data:event:) cannot be called. Use combination init(in:options:) and apply(_:event:) instead")
    }

    @discardableResult
    public override func setValue(_ value: Referenced, in transaction: Transaction? = nil) throws -> Transaction {
        guard Referenced._isValid(asReference: value) else { fatalError("Value must with rooted node") }

        return try super.setValue(value, in: transaction)
    }

    public override func apply(_ data: RealtimeDataProtocol, event: DatabaseDataEvent) throws {
        try _apply_RealtimeValue(data)
        try super.apply(data, event: event)
    }

    override func _write(to transaction: Transaction, by node: Node) throws {
        _write_RealtimeValue(to: transaction, by: node)
        try super._write(to: transaction, by: node)
    }

    public struct Mode {
        let availability: Availability<Referenced>

        public static func required(_ mode: ReferenceMode, options: [ValueOption: Any]) -> Mode {
            return Mode(availability: Availability<Referenced>.required(Representer.reference(mode, options: options)))
        }
        public static func writeRequired<U: RealtimeValue>(_ mode: ReferenceMode, options: [ValueOption: Any]) -> Mode where Referenced == Optional<U> {
            return Mode(availability: Availability<Referenced>.writeRequired(Representer<U>.reference(mode, options: options)))
        }
        public static func optional<U: RealtimeValue>(_ mode: ReferenceMode, options: [ValueOption: Any]) -> Mode where Referenced == Optional<U> {
            return Mode(availability: Availability<Referenced>.optional(Representer<U>.reference(mode, options: options)))
        }
    }

    public static func readonly(in node: Node?, mode: Mode) -> ReadonlyProperty<Referenced> {
        return ReadonlyProperty(in: node, options: [.representer: mode.availability])
    }
}

/// Defines read/write property where value is Realtime database relation
public final class Relation<Related: RealtimeValue & _RealtimeValueUtilities>: Property<Related> {
    var options: Options
    public override var raw: RealtimeDataValue? { return super._raw }
    public override var payload: [String : RealtimeDataValue]? { return super._payload }

    public required init(in node: Node?, options: [ValueOption: Any]) {
        guard case let relation as Relation<Related>.Options = options[.relation] else { fatalError("Skipped required options") }

        self.options = relation

        if let ownerNode = node?.ancestor(onLevelUp: self.options.ownerLevelsUp) {
            self.options.ownerNode.value = ownerNode
        }

        super.init(in: node, options: options.merging([.representer: relation.availability], uniquingKeysWith: { _, new in new }))
    }

    required public init(data: RealtimeDataProtocol, event: DatabaseDataEvent) throws {
        fatalError("init(data:event:) cannot be called. Use combination init(in:options:) and apply(_:event:) instead")
    }

    @discardableResult
    public override func setValue(_ value: Related, in transaction: Transaction? = nil) throws -> Transaction {
        guard Related._isValid(asRelation: value) else { fatalError("Value must with rooted node") }

        return try super.setValue(value, in: transaction)
    }

    override func _write(to transaction: Transaction, by node: Node) throws {
        _write_RealtimeValue(to: transaction, by: node)
        if let ownerNode = node.ancestor(onLevelUp: options.ownerLevelsUp) {
            options.ownerNode.value = ownerNode
            try super._write(to: transaction, by: node)
        } else {
            throw RealtimeError(source: .value, description: "Cannot get owner node from levels up: \(options.ownerLevelsUp)")
        }
    }

    override func _writeChanges(to transaction: Transaction, by node: Node) throws {
        if hasChanges {
            try _write(to: transaction, by: node)
            transaction.addReversion(currentReversion())
        }
    }

    public override func apply(_ data: RealtimeDataProtocol, event: DatabaseDataEvent) throws {
        try _apply_RealtimeValue(data)
        try super.apply(data, event: event)
    }

    public struct Options {
        /// Levels up by hierarchy to relation owner of this property
        let ownerLevelsUp: UInt
        /// String path from related object to his relation property
        let property: RelationProperty
        /// Levels up by hierarchy to the same node for both related values. Default nil, that means root node
        let rootLevelsUp: UInt?

        let ownerNode: ValueStorage<Node?>
        let availability: Availability<Related>

        public static func required(rootLevelsUp: UInt?, ownerLevelsUp: UInt, property: RelationProperty) -> Options {
            let ownerNode = ValueStorage<Node?>.unsafe(strong: nil)
            return Options(
                ownerLevelsUp: ownerLevelsUp,
                property: property,
                rootLevelsUp: rootLevelsUp,
                ownerNode: ownerNode,
                availability: Availability.required(Representer.relation(property, rootLevelsUp: rootLevelsUp, ownerNode: ownerNode))
            )
        }
        public static func writeRequired<U>(rootLevelsUp: UInt?, ownerLevelsUp: UInt, property: RelationMode) -> Options where Related == Optional<U> {
            let ownerNode = ValueStorage<Node?>.unsafe(strong: nil)
            return Options(
                ownerLevelsUp: ownerLevelsUp,
                property: property,
                rootLevelsUp: rootLevelsUp,
                ownerNode: ownerNode,
                availability: Availability.writeRequired(Representer<U>.relation(property, rootLevelsUp: rootLevelsUp, ownerNode: ownerNode))
            )
        }
<<<<<<< HEAD
        public static func optional<U>(rootLevelsUp: UInt?, ownerLevelsUp: UInt, property: RelationMode) -> Options where Related == Optional<U> {
=======

        public static func optional<U>(rootLevelsUp: UInt?, ownerLevelsUp: UInt, property: RelationProperty) -> Options where Related == Optional<U> {
>>>>>>> 74e4d9cb
            let ownerNode = ValueStorage<Node?>.unsafe(strong: nil)
            return Options(
                ownerLevelsUp: ownerLevelsUp,
                property: property,
                rootLevelsUp: rootLevelsUp,
                ownerNode: ownerNode,
                availability: Availability.optional(Representer<U>.relation(property, rootLevelsUp: rootLevelsUp, ownerNode: ownerNode))
            )
        }
    }

    public override var debugDescription: String {
        return """
        \(type(of: self)): \(String(ObjectIdentifier(self).hashValue, radix: 16)) {
            ref: \(node?.debugDescription ?? "not referred"),
            keepSynced: \(keepSynced),
            value:
                \(_value as Any)
        }
        """
    }

    public static func readonly(in node: Node?, config: Options) -> ReadonlyProperty<Related> {
        return ReadonlyProperty(in: node, options: [.representer: config.availability])
    }
}

// MARK: Listenable realtime property

public extension ValueOption {
    static let representer: ValueOption = ValueOption("realtime.property.representer")
    static let initialValue: ValueOption = ValueOption("realtime.property.initialValue")
}

public enum PropertyState<T> {
    case none
    case local(T)
    case remote(T)
    case removed(local: Bool)
    indirect case error(Error, last: PropertyState<T>?)
}
extension PropertyState: _Optional {
    public func map<U>(_ f: (T) throws -> U) rethrows -> U? {
        return try wrapped.map(f)
    }

    public func flatMap<U>(_ f: (T) throws -> U?) rethrows -> U? {
        return try wrapped.flatMap(f)
    }

    public var unsafelyUnwrapped: T {
        return wrapped!
    }

    public var wrapped: T? {
        switch self {
        case .none, .removed: return nil
        case .local(let v): return v
        case .remote(let v): return v
        case .error(_, let v): return v?.wrapped
        }
    }

    public var error: Error? {
        switch self {
        case .error(let e, _): return e
        default: return nil
        }
    }

    public typealias Wrapped = T

    public init(nilLiteral: ()) {
        self = .none
    }

    internal var lastNonError: PropertyState<T>? {
        switch self {
        case .error(_, let last): return last?.lastNonError
        default: return self
        }
    }
}
public extension PropertyState where T: _Optional {
    var unwrapped: T.Wrapped? {
        switch self {
        case .none, .removed: return nil
        case .local(let v): return v.wrapped
        case .remote(let v): return v.wrapped
        case .error(_, let v): return v?.unwrapped
        }
    }
    static func <==(_ value: inout T.Wrapped?, _ prop: PropertyState<T>) {
        value = prop.unwrapped
    }
}
extension PropertyState: Equatable where T: Equatable {
    public static func ==(lhs: PropertyState<T>, rhs: PropertyState<T>) -> Bool {
        switch (lhs, rhs) {
        case (.removed(let lhs), .removed(let rhs)): return lhs == rhs
        case (.local(let lhs), .local(let rhs)): return lhs == rhs
        case (.remote(let lhs), .remote(let rhs)): return lhs == rhs
        default: return false
        }
    }
}

public extension PropertyState {
    static func ?? (optional: PropertyState<T>, defaultValue: @autoclosure () throws -> T) rethrows -> T {
        return try optional.wrapped ?? defaultValue()
    }
    static func ?? (optional: PropertyState<T>, defaultValue: @autoclosure () throws -> T?) rethrows -> T? {
        return try optional.wrapped ?? defaultValue()
    }
    static func <==(_ value: inout T?, _ prop: PropertyState<T>) {
        value = prop.wrapped
    }
}
public extension PropertyState where T: _Optional {
    static func ?? <Def>(optional: PropertyState<T>, defaultValue: @autoclosure () throws -> Def) rethrows -> T.Wrapped where Def == T.Wrapped {
        return try optional.unwrapped ?? defaultValue()
    }
    static func ?? <Def>(optional: PropertyState<T>, defaultValue: @autoclosure () throws -> Def?) rethrows -> T.Wrapped? where Def == T.Wrapped {
        return try optional.unwrapped ?? defaultValue()
    }
}

/// Defines read/write property with any value
public class Property<T>: ReadonlyProperty<T>, ChangeableRealtimeValue, WritableRealtimeValue, Reverting {
    fileprivate var _oldValue: PropertyState<T>?
    override var _hasChanges: Bool {
        return _oldValue != nil
    }
    public var oldValue: PropertyState<T>? { return _oldValue }

    public func revert() {
        if let old = _oldValue {
            _value = old
            _oldValue = nil
        }
    }
    public func currentReversion() -> () -> Void {
        return { [weak self] in
            self?.revert()
        }
    }

    /// Writes new value to property using passed transaction
    ///
    /// - Parameters:
    ///   - value: New value
    ///   - transaction: Current write transaction
    /// - Returns: Passed or created transaction
    /// - Throws: If value cannot represented using property representer
    @discardableResult
    public func setValue(_ value: T, in transaction: Transaction? = nil) throws -> Transaction {
        guard let node = self.node, node.isRooted, let database = self.database else { fatalError("Mutation cannot be done. Value is not rooted") }

        _setLocalValue(value)
        let transaction = transaction ?? Transaction(database: database)
        try _writeChanges(to: transaction, by: node)
        transaction.addCompletion { (result) in
            if result {
                self.didSave(in: database)
            }
        }
        return transaction
    }

    /// Changes current value using mutation closure
    ///
    /// - Parameter using: Mutation closure
    public func change(_ using: (T?) -> T) {
        _setLocalValue(using(wrapped))
    }

    /// Removes property value.
    /// Note: Before run write operation you must set any value again, even if value has optional type,
    /// otherwise operation will be ended with error.
    public func remove() {
        _setRemoved(isLocal: true)
    }

    public override func didSave(in database: RealtimeDatabase, in parent: Node, by key: String) {
        super.didSave(in: database, in: parent, by: key)
        self._oldValue = nil
        switch _value {
        case .none, .removed:
            debugAction {
                do {
                    /// test required property
                    _ = try representer.encode(nil)
                } catch {
                    debugFatalError("Required property '\(key)': \(type(of: self)) has been saved, but value does not exists")
                }
            }
        case .local(let v):
            _setValue(.remote(v))
        default: break
        }
    }

    public override func didUpdate(through ancestor: Node) {
        super.didUpdate(through: ancestor)
        self._oldValue = nil
        switch _value {
        case .local(let v):
            _setValue(.remote(v))
        default: break
        }
    }

    internal func cacheValue(_ node: Node, value: Any?) -> CacheNode {
        return .value(ValueNode(node: node, value: value))
    }

    override func _writeChanges(to transaction: Transaction, by node: Node) throws {
        /// skip the call of super (_RealtimeValue)
        switch _value {
        case .local(let changed):
            _addReversion(to: transaction, by: node)
            try transaction._addValue(cacheValue(node, value: representer.encode(changed)))
        case .removed(true):
            debugFatalError("Property has not been set")
            throw RealtimeError(encoding: T.self, reason: "Property has not been set")
        case .none, .remote, .error, .removed(false): break
        }
    }

    /// Property does not respond for versions and raw value, and also payload.
    /// To change value version/raw can use enum, but use modified representer.
    override func _write(to transaction: Transaction, by node: Node) throws {
        /// skip the call of super (_RealtimeValue)
        switch _value {
        case .none, .removed:
            /// throws error if property required
            /// does not add to transaction with consideration about empty node to save operation
            /// otherwise need to use update operation
            do {
                _ = try representer.encode(nil)
            } catch let e {
                debugFatalError("Required property has not been set '\(node)': \(type(of: self))")
                throw e
            }
        case .local(let v):
            _addReversion(to: transaction, by: node)
            try transaction._addValue(cacheValue(node, value: representer.encode(v)))
        default:
            debugFatalError("Unexpected behavior")
            throw RealtimeError(encoding: T.self, reason: "Unexpected state for current operation")
        }
    }

    internal func _addReversion(to transaction: Transaction, by node: Node) {
        transaction.addReversion(currentReversion())
    }

    internal func _setLocalValue(_ value: T) {
        if !hasChanges {
            _oldValue = _value
        }
        _setValue(.local(value))
    }

    override func _setRemoved(isLocal: Bool) {
        if isLocal && !hasChanges {
            _oldValue = _value
        }
        super._setRemoved(isLocal: isLocal)
    }
}

prefix operator §
public extension ReadonlyProperty {
    static prefix func § (prop: ReadonlyProperty) -> T? {
        return prop.wrapped
    }
}

infix operator <==: AssignmentPrecedence
public extension Property {
    static func <== (_ prop: Property, _ value: @autoclosure () throws -> T) rethrows {
        prop._setLocalValue(try value())
    }
}
infix operator <!=: AssignmentPrecedence
public extension Property where T: Equatable {
    static func <!= (_ prop: Property, _ value: @autoclosure () throws -> T) rethrows {
        let newValue = try value()
        switch (prop.state, prop._oldValue) {
        case (.remote(let oldValue), _):
            if oldValue != newValue {
                prop._setLocalValue(newValue)
            }
        case (.local, .some(let old)):
            if old.wrapped == newValue {
                prop._setLocalValue(newValue)
            }
        default:
            prop._setLocalValue(newValue)
        }
    }
}

public struct Availability<T> {
    let property: () -> Representer<T?>
    public var representer: Representer<T?> { return property() }

    init(_ property: @escaping () -> Representer<T?>) {
        self.property = property
    }

    public static func required(_ representer: Representer<T>) -> Availability {
        return Availability(Representer.requiredProperty(representer))
    }
    public static func writeRequired<V>(_ representer: Representer<V>) -> Availability where Optional<V> == T {
        return Availability(Representer.writeRequiredProperty(representer))
    }
    public static func optional<V>(_ representer: Representer<V>) -> Availability where Optional<V> == T {
        return Availability(Representer.optionalProperty(representer))
    }
}
extension Availability where T: HasDefaultLiteral & _ComparableWithDefaultLiteral {
    func defaultOnEmpty() -> Availability {
        return Availability({ self.representer.defaultOnEmpty() })
    }
}

/// Defines readonly property with any value
@available(*, introduced: 0.4.3)
public class ReadonlyProperty<T>: _RealtimeValue, RealtimeValueActions {
    fileprivate var _value: PropertyState<T>
    fileprivate(set) var representer: Representer<T?>
    fileprivate let repeater: Repeater<PropertyState<T>> = Repeater.unsafe()

    internal var _raw: RealtimeDataValue? { return super.raw }
    internal var _payload: [String : RealtimeDataValue]? { return super.payload }

    public override var raw: RealtimeDataValue? { return nil }
    public override var payload: [String : RealtimeDataValue]? { return nil }

    public var keepSynced: Bool = false {
        didSet {
            guard oldValue != keepSynced else { return }
            if keepSynced { runObserving() }
            else { stopObserving() }
        }
    }
    
    // MARK: Initializers, deinitializer

    public static func required(in node: Node?, representer: Representer<T>, options: [ValueOption: Any] = [:]) -> Self {
        return self.init(in: node, options: options.merging([.representer: Availability.required(representer)], uniquingKeysWith: { _, new in new }))
    }
    public static func optional<U>(in node: Node?, representer: Representer<U>, options: [ValueOption: Any] = [:]) -> Self where Optional<U> == T {
        return self.init(in: node, options: options.merging([.representer: Availability.optional(representer)], uniquingKeysWith: { _, new in new }))
    }
    public static func writeRequired<U>(in node: Node?, representer: Representer<U>, options: [ValueOption: Any] = [:]) -> Self where Optional<U> == T {
        return self.init(in: node, options: options.merging([.representer: Availability.writeRequired(representer)], uniquingKeysWith: { _, new in new }))
    }

    /// Designed initializer
    ///
    /// Available options:
    /// - .initialValue *(optional)* - default property value
    /// - .representer *(required)* - instance of type `Representer<T>`.
    ///
    /// **Warning**: You must pass representer that returns through next methods of `Availability<T>`:
    /// - func required() - throws error if value is not presented
    /// - func optional() - can have empty value
    /// - func writeRequired() - throws error in save operation if value is not set
    ///
    /// - Parameters:
    ///   - node: Database node reference
    ///   - options: Option values
    public required init(in node: Node?, options: [ValueOption: Any]) {
        guard case let availability as Availability<T> = options[.representer] else { fatalError("Bad options") }

        if let inital = options[.initialValue], let v = inital as? T {
            self._value = .local(v)
        } else {
            self._value = .none
        }
        self.representer = availability.representer
        super.init(in: node, options: options)
    }

    public required init(data: RealtimeDataProtocol, event: DatabaseDataEvent) throws {
        #if DEBUG
        fatalError("init(data:exactly:) cannot be called. Use combination init(in:options:) and apply(_:exactly:) instead")
        #else
        throw RealtimeError(decoding: type(of: self).self, data, reason: "Unavailable initializer")
        #endif
    }
    
    public override func load(timeout: DispatchTimeInterval = .seconds(10), completion: Assign<Error?>?) {
        super.load(
            timeout: timeout,
            completion: Assign.just({ (err) in
                if let e = err {
                    switch e {
                    case _ as RealtimeError: break
                    default: self._setError(e)
                    }
                }
            })
            .with(work: completion)
        )
    }

    @discardableResult
    public func runObserving() -> Bool {
        return _runObserving(.value)
    }

    public func stopObserving() {
        if !keepSynced || (observing[.value].map({ $0.counter > 1 }) ?? true) {
            _stopObserving(.value)
        }
    }

    public func loadValue(completion: Assign<T>, fail: Assign<Error>) {
        load(completion: .just { err in
            switch self._value {
            case .error(let e, last: _): fail.assign(e)
            case .remote(let v): completion.assign(v)
            default:
                fail.assign(RealtimeError(source: .value, description: "Undefined error in \(self)"))
            }
        })
    }
    public func loadState(completion: Assign<PropertyState<T>>, fail: Assign<Error>) {
        load(completion: .just { err in
            if let e = err {
                fail.call(e)
            } else {
                completion.call(self._value)
            }
        })
    }

    override func _writeChanges(to transaction: Transaction, by node: Node) throws {
        /// readonly property cannot have changes
    }

    override func _write(to transaction: Transaction, by node: Node) throws {
        /// readonly property cannot write something
    }
    
    // MARK: Events
    
    override public func didRemove(from ancestor: Node) {
        super.didRemove(from: ancestor)
        _setRemoved(isLocal: false)
    }
    
    // MARK: Changeable

    override public func apply(_ data: RealtimeDataProtocol, event: DatabaseDataEvent) throws {
        /// skip the call of super
        guard event == .value else {
            /// skip partial data, because it is not his responsibility and representer can throw error
            return
        }
        do {
            if let value = try representer.decode(data) {
                _setValue(.remote(value))
            } else {
                // actually does not call anyway
                _setRemoved(isLocal: false)
            }
        } catch let e {
            _setError(e)
            throw e
        }
    }

    internal func _setValue(_ value: PropertyState<T>) {
        _value = value
        repeater.send(.value(value))
    }

    func _setRemoved(isLocal: Bool) {
        _value = .removed(local: isLocal)
        repeater.send(.value(.removed(local: isLocal)))
    }

    internal func _setError(_ error: Error) {
        _value = .error(error, last: _value.lastNonError)
        repeater.send(.error(error))
    }

    public override var debugDescription: String {
        return """
        \(type(of: self)): \(ObjectIdentifier(self).memoryAddress) {
            ref: \(node?.debugDescription ?? "not referred"),
            keepSynced: \(keepSynced),
            value: \(_value as Any)
        }
        """
    }
}
extension ReadonlyProperty: Listenable {
    public func listening(_ assign: Assign<ListenEvent<PropertyState<T>>>) -> Disposable {
        defer {
            assign.call(.value(_value))
        }
        return repeater.listening(assign)
    }
    public func listeningItem(_ assign: Closure<ListenEvent<PropertyState<T>>, Void>) -> ListeningItem {
        defer {
            assign.call(.value(_value))
        }
        return repeater.listeningItem(assign)
    }
}
extension ReadonlyProperty: Equatable where T: Equatable {
    public static func ==(lhs: ReadonlyProperty, rhs: ReadonlyProperty) -> Bool {
        guard lhs.node == rhs.node else { return false }

        return lhs ==== rhs
    }
}
public extension ReadonlyProperty {
    /// Last property state
    var state: PropertyState<T> {
        return _value
    }

    /// Current value of property
    /// `nil` if property has no value, or has been removed
    var wrapped: T? {
        return _value.wrapped
    }
}
public extension ReadonlyProperty {
    static func ?? (optional: ReadonlyProperty, defaultValue: @autoclosure () throws -> T) rethrows -> T {
        return try optional.wrapped ?? defaultValue()
    }
    static func ?? (optional: ReadonlyProperty, defaultValue: @autoclosure () throws -> T?) rethrows -> T? {
        return try optional.wrapped ?? defaultValue()
    }
    static func <==(_ value: inout T?, _ prop: ReadonlyProperty) {
        value = prop.wrapped
    }
}
public func <== <T>(_ value: inout T?, _ prop: ReadonlyProperty<T>?) {
    value = prop?.wrapped
}
public extension ReadonlyProperty {
    func mapValue<U>(_ transform: (T) throws -> U) rethrows -> U? {
        return try wrapped.map(transform)
    }
    func flatMapValue<U>(_ transform: (T) throws -> U?) rethrows -> U? {
        return try wrapped.flatMap(transform)
    }
}
public extension ReadonlyProperty where T: _Optional {
    var unwrapped: T.Wrapped? {
        return _value.unwrapped
    }
    static func ?? (optional: T.Wrapped?, property: ReadonlyProperty<T>) -> T.Wrapped? {
        return optional ?? property.unwrapped
    }
    static func <==(_ value: inout T.Wrapped?, _ prop: ReadonlyProperty) {
        value = prop.unwrapped
    }
}
public func <== <T>(_ value: inout T.Wrapped?, _ prop: ReadonlyProperty<T>?) where T: _Optional {
    value = prop?.unwrapped
}
public extension ReadonlyProperty where T: HasDefaultLiteral {
    static func <==(_ value: inout T, _ prop: ReadonlyProperty) {
        value = prop.wrapped ?? T()
    }
}
public extension ReadonlyProperty where T: _Optional, T.Wrapped: HasDefaultLiteral {
    static func <==(_ value: inout T.Wrapped, _ prop: ReadonlyProperty) {
        value = prop.unwrapped ?? T.Wrapped()
    }
}
infix operator ====: ComparisonPrecedence
infix operator !===: ComparisonPrecedence
public extension ReadonlyProperty where T: Equatable {
    static func ====(lhs: T, rhs: ReadonlyProperty) -> Bool {
        switch (lhs, rhs.wrapped) {
        case (_, .none): return false
        case (let l, .some(let r)): return l == r
        }
    }
    static func ====(lhs: ReadonlyProperty, rhs: T) -> Bool {
        switch (rhs, lhs.wrapped) {
        case (_, .none): return false
        case (let l, .some(let r)): return l == r
        }
    }
    static func ====(lhs: ReadonlyProperty, rhs: ReadonlyProperty) -> Bool {
        guard lhs !== rhs else { return true }
        return rhs.wrapped == lhs.wrapped
    }
    static func !===(lhs: T, rhs: ReadonlyProperty) -> Bool {
        return !(lhs ==== rhs)
    }
    static func !===(lhs: ReadonlyProperty, rhs: T) -> Bool {
        return !(lhs ==== rhs)
    }
    static func !===(lhs: ReadonlyProperty, rhs: ReadonlyProperty) -> Bool {
        return !(lhs ==== rhs)
    }
    static func ====(lhs: T?, rhs: ReadonlyProperty) -> Bool {
        switch (lhs, rhs.wrapped) {
        case (.none, .none): return true
        case (.none, .some), (.some, .none): return false
        case (.some(let l), .some(let r)): return l == r
        }
    }
    static func ====(lhs: ReadonlyProperty, rhs: T?) -> Bool {
        switch (rhs, lhs.wrapped) {
        case (.none, .none): return true
        case (.none, .some), (.some, .none): return false
        case (.some(let l), .some(let r)): return l == r
        }
    }
    static func !===(lhs: T?, rhs: ReadonlyProperty) -> Bool {
        return !(lhs ==== rhs)
    }
    static func !===(lhs: ReadonlyProperty, rhs: T?) -> Bool {
        return !(lhs ==== rhs)
    }
}
public extension ReadonlyProperty where T: Equatable & _Optional {
    static func ====(lhs: T, rhs: ReadonlyProperty) -> Bool {
        return rhs.wrapped == lhs
    }
    static func ====(lhs: ReadonlyProperty, rhs: T) -> Bool {
        return lhs.mapValue({ $0 == rhs }) ?? (rhs.wrapped == nil)
    }
}
public extension ReadonlyProperty where T: HasDefaultLiteral & _ComparableWithDefaultLiteral {
    static func <==(_ value: inout T, _ prop: ReadonlyProperty) {
        value = prop.wrapped ?? T()
    }
    func defaultOnEmpty() -> Self {
        self.representer = Representer(defaultOnEmpty: representer)
        return self
    }
}
public extension ReadonlyProperty where T: Comparable {
    public static func < (lhs: ReadonlyProperty<T>, rhs: T) -> Bool {
        return lhs.mapValue({ $0 < rhs }) ?? false
    }
    public static func > (lhs: ReadonlyProperty<T>, rhs: T) -> Bool {
        return lhs.mapValue({ $0 > rhs }) ?? false
    }
    public static func < (lhs: T, rhs: ReadonlyProperty<T>) -> Bool {
        return rhs.mapValue({ $0 > lhs }) ?? false
    }
    public static func > (lhs: T, rhs: ReadonlyProperty<T>) -> Bool {
        return rhs.mapValue({ $0 < lhs }) ?? false
    }
}

// TODO: Reconsider usage it. Some RealtimeValue things are not need here.
public final class SharedProperty<T>: _RealtimeValue where T: RealtimeDataValue & HasDefaultLiteral {
    private var _value: State
    public var value: T {
        switch _value {
        case .error(_, let old): return old
        case .value(let v): return v
        }
    }
    let repeater: Repeater<T> = Repeater.unsafe()
    let representer: Representer<T> = .any

    enum State {
        case error(Error, old: T)
        case value(T)
    }

    // MARK: Initializers, deinitializer

    public required init(in node: Node?, options: [ValueOption: Any]) {
        self._value = .value(T())
        super.init(in: node, options: options)
    }

    // MARK: Events

    override public func didRemove(from ancestor: Node) {
        super.didRemove(from: ancestor)
        setState(.value(T()))
    }

    // MARK: Changeable

    public required init(data: RealtimeDataProtocol, event: DatabaseDataEvent) throws {
        self._value = .value(T())
        try super.init(data: data, event: event)
    }

    override public func apply(_ data: RealtimeDataProtocol, event: DatabaseDataEvent) throws {
        try super.apply(data, event: event)
        setState(.value(try representer.decode(data)))
    }

    fileprivate func setError(_ error: Error) {
        setState(.error(error, old: value))
    }

    fileprivate func setState(_ value: State) {
        self._value = value
        switch value {
        case .error(let e, _): repeater.send(.error(e))
        case .value(let v): return repeater.send(.value(v))
        }
    }
}
extension SharedProperty: Listenable {
    public func listening(_ assign: Assign<ListenEvent<T>>) -> Disposable {
        return repeater.listening(assign)
    }
    public func listeningItem(_ assign: Closure<ListenEvent<T>, Void>) -> ListeningItem {
        return repeater.listeningItem(assign)
    }
}

public extension SharedProperty {
    public func change(use updater: @escaping (T) throws -> T) {
        guard let database = self.database, let node = self.node, node.isRooted else  {
            fatalError("Can`t get database reference")
        }
        let representer = self.representer
        database.runTransaction(
            in: node,
            withLocalEvents: true,
            { (data) -> ConcurrentIterationResult in
                do {
                    let currentValue = data.exists() ? try T.init(data: data) : T()
                    let newValue = try updater(currentValue)
                    return .value(try representer.encode(newValue))
                } catch let e {
                    debugFatalError(e.localizedDescription)
                    return .abort
                }
            },
            onComplete: { result in
                switch result {
                case .error(let e): self.setError(e)
                case .data(let data):
                    do {
                        self.setState(.value(try self.representer.decode(data)))
                    } catch let e {
                        self.setError(e)
                    }
                }
            }
        )
    }
}

public final class MutationPoint<T> {
    let database: RealtimeDatabase
    public let node: Node
    public required init(in database: RealtimeDatabase = RealtimeApp.app.database, by node: Node) {
        guard node.isRooted else { fatalError("Node must be rooted") }

        self.node = node
        self.database = database
    }
}
public extension MutationPoint where T: RealtimeDataRepresented & RealtimeDataValueRepresented {
    func set(value: T, in transaction: Transaction? = nil) throws -> Transaction {
        let transaction = transaction ?? Transaction(database: database)
        transaction.addValue(try value.defaultRepresentation(), by: node)

        return transaction
    }
    func mutate(by key: String? = nil, use value: T, in transaction: Transaction? = nil) throws -> Transaction {
        let transaction = transaction ?? Transaction(database: database)
        transaction.addValue(try value.defaultRepresentation(), by: key.map { node.child(with: $0) } ?? node.childByAutoId())

        return transaction
    }
}
public extension MutationPoint where T: RealtimeDataValue {
    func set(value: T, in transaction: Transaction? = nil) -> Transaction {
        let transaction = transaction ?? Transaction(database: database)
        transaction.addValue(value, by: node)

        return transaction
    }
    @discardableResult
    func mutate(by key: String? = nil, use value: T, in transaction: Transaction? = nil) -> Transaction {
        let transaction = transaction ?? Transaction(database: database)
        transaction.addValue(value, by: key.map { node.child(with: $0) } ?? node.childByAutoId())

        return transaction
    }
}
public extension MutationPoint {
    func removeValue(for key: String, in transaction: Transaction? = nil) -> Transaction {
        let transaction = transaction ?? Transaction(database: database)
        transaction.removeValue(by: node.child(with: key))

        return transaction
    }
}
public extension MutationPoint where T: Codable {
    @discardableResult
    func addValue(by key: String? = nil, use value: T, in transaction: Transaction? = nil) throws -> Transaction {
        let transaction = transaction ?? Transaction(database: database)
        let representer = Representer<T>.json()
        if let v = try representer.encode(value) {
            transaction.addValue(v, by: key.map { node.child(with: $0) } ?? node.childByAutoId())
        }

        return transaction
    }
}<|MERGE_RESOLUTION|>--- conflicted
+++ resolved
@@ -267,7 +267,7 @@
                 availability: Availability.required(Representer.relation(property, rootLevelsUp: rootLevelsUp, ownerNode: ownerNode))
             )
         }
-        public static func writeRequired<U>(rootLevelsUp: UInt?, ownerLevelsUp: UInt, property: RelationMode) -> Options where Related == Optional<U> {
+        public static func writeRequired<U>(rootLevelsUp: UInt?, ownerLevelsUp: UInt, property: RelationProperty) -> Options where Related == Optional<U> {
             let ownerNode = ValueStorage<Node?>.unsafe(strong: nil)
             return Options(
                 ownerLevelsUp: ownerLevelsUp,
@@ -277,12 +277,7 @@
                 availability: Availability.writeRequired(Representer<U>.relation(property, rootLevelsUp: rootLevelsUp, ownerNode: ownerNode))
             )
         }
-<<<<<<< HEAD
-        public static func optional<U>(rootLevelsUp: UInt?, ownerLevelsUp: UInt, property: RelationMode) -> Options where Related == Optional<U> {
-=======
-
         public static func optional<U>(rootLevelsUp: UInt?, ownerLevelsUp: UInt, property: RelationProperty) -> Options where Related == Optional<U> {
->>>>>>> 74e4d9cb
             let ownerNode = ValueStorage<Node?>.unsafe(strong: nil)
             return Options(
                 ownerLevelsUp: ownerLevelsUp,
