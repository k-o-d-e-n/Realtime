//
//  RealtimeCollection.swift
//  Realtime
//
//  Created by Denis Koryttsev on 16/03/2018.
//

import Foundation
import FirebaseDatabase

extension ValueOption {
    static let elementBuilder = ValueOption("realtime.collection.builder")
}

public typealias Changes = (deleted: [Int], inserted: [Int], modified: [Int], moved: [(from: Int, to: Int)])
public enum RCEvent {
    case initial
    case updated(Changes)
    case error(Error)
}

/// -----------------------------------------

// TODO: For Value of AssociatedValues is not defined payloads
struct RCItem: Hashable, DatabaseKeyRepresentable, RealtimeDataRepresented, RealtimeDataValueRepresented {
    let dbKey: String!
    let linkID: String
    let index: Int
    let internalPayload: (mv: Int?, raw: RealtimeDataValue?)
    let payload: [String: RealtimeDataValue]?

    init<T: RealtimeValue>(element: T, key: String, linkID: String, index: Int) {
        self.dbKey = key
        self.linkID = linkID
        self.index = index
        self.payload = element.payload
        self.internalPayload = (element.version, element.raw)
    }

    init<T: RealtimeValue>(element: T, linkID: String, index: Int) {
        self.dbKey = element.dbKey
        self.linkID = linkID
        self.index = index
        self.payload = element.payload
        self.internalPayload = (element.version, element.raw)
    }

    init(data: RealtimeDataProtocol, exactly: Bool) throws {
        guard let key = data.node?.key else {
            throw RealtimeError(initialization: RCItem.self, data)
        }
        guard data.hasChildren() else { // TODO: For test, remove!
            guard let val = data.value as? [String: RealtimeDataValue],
                let value = val.first,
                let linkValue = value.value as? [String: Any],
                let index = linkValue[InternalKeys.index.rawValue] as? Int
            else {
                throw RealtimeError(initialization: RCItem.self, data)
            }

            self.dbKey = key
            self.linkID = value.key
            self.index = index
            self.payload = linkValue[InternalKeys.payload.rawValue] as? [String: RealtimeDataValue]
            self.internalPayload = (linkValue[InternalKeys.modelVersion.rawValue] as? Int, linkValue[InternalKeys.raw.rawValue] as? RealtimeDataValue)
            return
        }
        guard let value = data.makeIterator().next() else {
            throw RealtimeError(initialization: RCItem.self, data)
        }
        guard let linkID = value.node?.key else {
            throw RealtimeError(initialization: RCItem.self, data)
        }
        guard let index: Int = InternalKeys.index.map(from: value) else {
            throw RealtimeError(initialization: RCItem.self, data)
        }

        self.dbKey = key
        self.linkID = linkID
        self.index = index
        self.payload = InternalKeys.payload.map(from: value)
        self.internalPayload = (InternalKeys.modelVersion.map(from: data), InternalKeys.raw.map(from: data))
    }

    var rdbValue: RealtimeDataValue {
        var value: [String: RealtimeDataValue] = [:]
        let link: [String: RealtimeDataValue] = [InternalKeys.index.rawValue: index]
        value[linkID] = link
        if let mv = internalPayload.mv {
            value[InternalKeys.modelVersion.rawValue] = mv
        }
        if let raw = internalPayload.raw {
            value[InternalKeys.raw.rawValue] = raw
        }
        if let p = payload {
            value[InternalKeys.payload.rawValue] = p
        }

        return value
    }

    var hashValue: Int {
        return dbKey.hashValue &- linkID.hashValue
    }

    static func ==(lhs: RCItem, rhs: RCItem) -> Bool {
        return lhs.dbKey == rhs.dbKey
    }
}

/// A type that stores collection values and responsible for lazy initialization elements
public protocol RealtimeCollectionStorage {
    associatedtype Value
}
protocol RCStorage: RealtimeCollectionStorage {
    associatedtype Key: Hashable, DatabaseKeyRepresentable
    var sourceNode: Node! { get }
    func storedValue(by key: Key) -> Value?
}
protocol MutableRCStorage: RCStorage {
    func buildElement(with key: Key) -> Value
    mutating func store(value: Value, by key: Key)
}
extension MutableRCStorage {
    internal mutating func object(for key: Key) -> Value {
        guard let element = storedValue(by: key) else {
            let value = buildElement(with: key)
            store(value: value, by: key)

            return value
        }

        return element
    }
}

/// A type that stores an abstract elements, receives the notify about a change of collection
public protocol RealtimeCollectionView {}
protocol RCView: RealtimeCollectionView, BidirectionalCollection, RequiresPreparation {}

/// A type that makes possible to do someone actions related with collection
public protocol RealtimeCollectionActions {
    /// Single loading of value. Returns error if object hasn't rooted node.
    ///
    /// - Parameter completion: Closure that called on end loading or error
    func load(completion: Assign<Error?>?)
    /// Indicates that value can observe. It is true when object has rooted node, otherwise false.
    var canObserve: Bool { get }
    /// Runs observing value, if
    ///
    /// - Returns: True if running was successful or observing already run, otherwise false
    @discardableResult func runObserving() -> Bool
    /// Stops observing, if observers no more.
    func stopObserving()
}

public protocol RealtimeCollection: BidirectionalCollection, RealtimeValue, RealtimeCollectionActions, RequiresPreparation {
    associatedtype Storage: RealtimeCollectionStorage
    var storage: Storage { get }
    //    associatedtype View: RealtimeCollectionView
    var view: RealtimeCollectionView { get }

    func listening(changes handler: @escaping () -> Void) -> ListeningItem
//    func listening(changes handler: @escaping (RCEvent) -> Void) -> Disposable
}
public extension RealtimeCollection {

}
protocol RC: RealtimeCollection, RealtimeValueEvents where Storage: RCStorage {
    associatedtype View: RCView
    var _view: View { get }
}

/// MARK: Values separated, new version

protocol KeyValueAccessableCollection {
    associatedtype Key
    associatedtype Value
    subscript(for key: Key) -> Value? { get set }
}

extension Array: KeyValueAccessableCollection {
    subscript(for key: Int) -> Element? {
        get { return self[key] }
        set { self[key] = newValue! }
    }
}
extension Dictionary: KeyValueAccessableCollection {
    subscript(for key: Key) -> Value? {
        get { return self[key] }
        set { self[key] = newValue }
    }
}

/// A type that does not ready to use after instance initialization,
/// or has limited using, because requires remote data.
public protocol RequiresPreparation {
    /// Indicates that instance is ready to use
    var isPrepared: Bool { get }
    /// Calls loading required data
    ///
    /// - Parameter completion: Callback on result of loading
    func prepare(forUse completion: Assign<(Error?)>)
    /// Calls loading required data recursivly
    ///
    /// If current type encapsulates some type conforms this protocol,
    /// call his preparation in this method.
    ///
    /// - Parameter completion: Callback on result of loading
    func prepareRecursive(forUse completion: @escaping (Error?) -> Void)
    /// Method that should call after successful preparation.
    func didPrepare()
}

public extension RequiresPreparation {
    func prepare(forUse completion: Assign<(collection: Self, error: Error?)>) {
        prepare(forUse: completion.map { (self, $0) })
    }
}
public extension RequiresPreparation where Self: RealtimeCollection {
    func prepareRecursive(forUse completion: @escaping (Error?) -> Void) {
        prepare(forUse: Assign<(Error?)>.just { (err) in
            guard err == nil else { completion(err); return }
            prepareElementsRecursive(self, completion: { completion($0) })
        })
    }
}
extension RequiresPreparation {
    func checkPreparation() {
        guard isPrepared else { fatalError("Instance should be prepared before performing this action.") }
    }
}

public extension RealtimeCollection where Iterator.Element: RequiresPreparation {
    func prepareRecursive(_ completion: @escaping (Error?) -> Void) {
        prepare(forUse: .just { (collection, err) in
            guard err == nil else { completion(err); return }

            var lastErr: Error?
            let group = DispatchGroup()

            collection.indices.forEach { _ in group.enter() }
            collection.forEach { element in
                element.prepareRecursive { (e) in
                    lastErr = e
                    group.leave()
                }
            }

            group.notify(queue: .main) {
                completion(lastErr)
            }
        })
    }
}

func prepareElementsRecursive<RC: Collection>(_ collection: RC, completion: @escaping (Error?) -> Void) {
    var lastErr: Error? = nil
    let group = DispatchGroup()

    collection.indices.forEach { _ in group.enter() }
    collection.forEach { element in
        if case let prepared as RequiresPreparation = element {
            prepared.prepareRecursive { (err) in
                lastErr = err
                group.leave()
            }
        } else {
            group.leave()
        }
    }

    group.notify(queue: .main) {
        completion(lastErr)
    }
}

public extension RealtimeCollection {
    /// RealtimeCollection actions

    func filtered<ValueGetter: Listenable & RealtimeValueActions>(
        map values: @escaping (Iterator.Element) -> ValueGetter,
        predicate: @escaping (ValueGetter.Out) -> Bool,
        onCompleted: @escaping ([Iterator.Element]) -> ()
    ) {
        var filteredElements: [Iterator.Element] = []
        let count = endIndex
        let completeIfNeeded = { (releasedCount: Index) in
            if count == releasedCount {
                onCompleted(filteredElements)
            }
        }

        var released = startIndex
        let current = self
        current.forEach { element in
            let value = values(element)
<<<<<<< HEAD
            let listening = value.once().listening(onValue: <-{ (val) in
=======
            _ = value.once().listeningItem(onValue: <-{ (val) in
>>>>>>> 0231fa59
                released = current.index(after: released)
                guard predicate(val) else {
                    completeIfNeeded(released)
                    return
                }

                filteredElements.append(element)
                completeIfNeeded(released)
            })

            value.load(completion: .just { err in
                listening.dispose()
            })
        }
    }
}
extension RealtimeCollection where Self: AnyObject, Element: RealtimeValue {
    public mutating func filtered<Node: RawRepresentable>(by value: Any, for node: Node, completion: @escaping ([Element], Error?) -> ()) where Node.RawValue == String {
        filtered(with: { $0.queryOrdered(byChild: node.rawValue).queryEqual(toValue: value) }, completion: completion)
    }

    public mutating func filtered(with query: (DatabaseReference) -> DatabaseQuery, completion: @escaping ([Element], Error?) -> ()) {
        guard let ref = node?.reference() else  {
            fatalError("Can`t get database reference")
        }
        checkPreparation()

        var collection = self
        query(ref).observeSingleEvent(of: .value, with: { (data) in
            do {
                try collection.apply(data, exactly: false)
                completion(collection.filter { data.hasChild($0.dbKey) }, nil)
            } catch let e {
                completion(collection.filter { data.hasChild($0.dbKey) }, e)
            }
        }) { (error) in
            completion([], error)
        }
    }
}

public typealias RCElementBuilder<Element> = (Node, [ValueOption: Any]) -> Element
public struct RCArrayStorage<V>: MutableRCStorage where V: RealtimeValue {
    public typealias Value = V
    var sourceNode: Node!
    let elementBuilder: RCElementBuilder<V>
    var elements: [String: Value] = [:]

    mutating func store(value: Value, by key: RCItem) { elements[for: key.dbKey] = value }
    func storedValue(by key: RCItem) -> Value? { return elements[for: key.dbKey] }

    func buildElement(with key: RCItem) -> V {
        return elementBuilder(sourceNode.child(with: key.dbKey), key.payload.map { [.payload: $0] } ?? [:])
    }
}

/// Type-erased Realtime collection storage
public struct AnyRCStorage: RealtimeCollectionStorage {
    public typealias Value = Any
}

final class AnyRealtimeCollectionView<Source, Viewed: RealtimeCollection & AnyObject>: RCView where Source: BidirectionalCollection, Source: HasDefaultLiteral {
    let source: Property<Source>
    weak var collection: Viewed?
    var listening: Disposable!

    var value: Source {
        return source.wrapped ?? Source()
    }

    internal(set) var isPrepared: Bool = false {
        didSet {
            if isPrepared, oldValue == false {
                didPrepare()
            }
        }
    }

    init(_ source: Property<Source>) {
        self.source = source
        self.listening = source
            .livetime(self)
            .filter { [unowned self] _ in !self.isPrepared }
            .listening(onValue: .guarded(self) { event, view in
                switch event {
                case .remote(_, exact: let s): view.isPrepared = s
                default: break
                }
            })
    }

    deinit {
        listening.dispose()
    }

    func prepare(forUse completion: Assign<(Error?)>) {
        guard !isPrepared else { completion.assign(nil); return }

        source.load(completion:
            completion.with(work: { err in
                self.isPrepared = err == nil
            })
        )
    }
    func prepareRecursive(forUse completion: @escaping (Error?) -> Void) {
        // TODO:
    }

    func didPrepare() {
        collection?.didPrepare()
    }

    var startIndex: Source.Index { return value.startIndex }
    var endIndex: Source.Index { return value.endIndex }
    func index(after i: Source.Index) -> Source.Index { return value.index(after: i) }
    func index(before i: Source.Index) -> Source.Index { return value.index(before: i) }
    subscript(position: Source.Index) -> Source.Element { return value[position] }
}

extension AnyRealtimeCollectionView where Source == Array<RCItem> {
    func append(_ element: RCItem) {
        insert(element, at: count)
    }
    func insert(_ element: RCItem, at index: Int) {
        var value = self.value
        value.insert(element, at: index)
        source._setLocalValue(value)
    }
<<<<<<< HEAD
    func insertRemote(_ element: RCItem, at index: Int) {
        var value = self.value
        value.insert(element, at: index)
        source._setValue(.remote(value, exact: false))
    }
=======
    @discardableResult
>>>>>>> 0231fa59
    func remove(at index: Int) -> RCItem {
        var value = self.value
        let removed = value.remove(at: index)
        source._setLocalValue(value)
        return removed
    }
<<<<<<< HEAD
    func removeRemote(_ item: RCItem) -> Int? {
        var value = self.value
        guard let i = value.index(of: item) else { return nil }
        value.remove(at: i)
        source._setValue(.remote(value, exact: false))
        return i
=======
    func removeAll() {
        source._setLocalValue([])
>>>>>>> 0231fa59
    }
}
<|MERGE_RESOLUTION|>--- conflicted
+++ resolved
@@ -295,11 +295,7 @@
         let current = self
         current.forEach { element in
             let value = values(element)
-<<<<<<< HEAD
             let listening = value.once().listening(onValue: <-{ (val) in
-=======
-            _ = value.once().listeningItem(onValue: <-{ (val) in
->>>>>>> 0231fa59
                 released = current.index(after: released)
                 guard predicate(val) else {
                     completeIfNeeded(released)
@@ -428,31 +424,25 @@
         value.insert(element, at: index)
         source._setLocalValue(value)
     }
-<<<<<<< HEAD
     func insertRemote(_ element: RCItem, at index: Int) {
         var value = self.value
         value.insert(element, at: index)
         source._setValue(.remote(value, exact: false))
     }
-=======
-    @discardableResult
->>>>>>> 0231fa59
     func remove(at index: Int) -> RCItem {
         var value = self.value
         let removed = value.remove(at: index)
         source._setLocalValue(value)
         return removed
     }
-<<<<<<< HEAD
     func removeRemote(_ item: RCItem) -> Int? {
         var value = self.value
         guard let i = value.index(of: item) else { return nil }
         value.remove(at: i)
         source._setValue(.remote(value, exact: false))
         return i
-=======
+    }
     func removeAll() {
         source._setLocalValue([])
->>>>>>> 0231fa59
-    }
-}
+    }
+}
