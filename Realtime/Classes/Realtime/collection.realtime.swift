--- conflicted
+++ resolved
@@ -24,107 +24,6 @@
 
 /// -----------------------------------------
 
-<<<<<<< HEAD
-typealias RealtimeValuePayload = (system: SystemPayload, user: [String: RealtimeDataValue]?)
-internal func databaseValue(of payload: RealtimeValuePayload) -> [String: RealtimeDataValue] {
-    var val: [String: RealtimeDataValue] = [:]
-    if let mv = payload.system.version {
-        val[InternalKeys.modelVersion.rawValue] = mv
-    }
-    if let raw = payload.system.raw {
-        val[InternalKeys.raw.rawValue] = raw
-    }
-    if let p = payload.user {
-        val[InternalKeys.payload.rawValue] = p
-    }
-    return val
-}
-
-struct RCItem: Hashable, Comparable, DatabaseKeyRepresentable, RealtimeDataRepresented, RealtimeDataValueRepresented {
-    let dbKey: String!
-    var priority: Int
-    var linkID: String?
-    let payload: RealtimeValuePayload
-
-    init<T: RealtimeValue>(element: T, key: String, priority: Int, linkID: String?) {
-        self.dbKey = key
-        self.priority = priority
-        self.linkID = linkID
-        self.payload = RealtimeValuePayload((element.version, element.raw), element.payload)
-    }
-
-    init<T: RealtimeValue>(element: T, priority: Int, linkID: String?) {
-        self.dbKey = element.dbKey
-        self.priority = priority
-        self.linkID = linkID
-        self.payload = RealtimeValuePayload((element.version, element.raw), element.payload)
-    }
-
-    init(data: RealtimeDataProtocol, exactly: Bool) throws {
-        guard let key = data.key else {
-            throw RealtimeError(initialization: RCItem.self, data)
-        }
-        guard let index: Int = try InternalKeys.index.map(from: data) else {
-            throw RealtimeError(initialization: RCItem.self, data)
-        }
-
-        self.dbKey = key
-        self.priority = index
-        self.linkID = try InternalKeys.link.map(from: data)
-        let valueData = InternalKeys.value.child(from: data)
-        self.payload = RealtimeValuePayload(
-            try (InternalKeys.modelVersion.map(from: valueData), InternalKeys.raw.map(from: valueData)),
-            try InternalKeys.payload.map(from: valueData)
-        )
-    }
-
-    var rdbValue: RealtimeDataValue {
-        var value: [String: RealtimeDataValue] = [:]
-        value[InternalKeys.value.rawValue] = databaseValue(of: payload)
-        value[InternalKeys.link.rawValue] = linkID
-        value[InternalKeys.index.rawValue] = priority
-
-        return value
-    }
-
-    func hash(into hasher: inout Hasher) {
-        hasher.combine(dbKey)
-    }
-
-    static func ==(lhs: RCItem, rhs: RCItem) -> Bool {
-        return lhs.dbKey == rhs.dbKey
-    }
-
-    static func < (lhs: RCItem, rhs: RCItem) -> Bool {
-        if lhs.priority < rhs.priority {
-            return true
-        } else if lhs.priority > rhs.priority {
-            return false
-        } else {
-            return lhs.dbKey < rhs.dbKey
-        }
-    }
-}
-
-/// A type that stores collection values and responsible for lazy initialization elements
-public protocol RealtimeCollectionStorage {
-    associatedtype Value
-}
-protocol RCStorage: RealtimeCollectionStorage {
-    associatedtype Key: Hashable, DatabaseKeyRepresentable
-    var sourceNode: Node! { get }
-    func storedValue(by key: Key) -> Value?
-}
-protocol MutableRCStorage: RCStorage {
-    mutating func store(value: Value, by key: Key)
-}
-
-/// A type that stores an abstract elements, receives the notify about a change of collection
-public protocol RealtimeCollectionView {}
-protocol RCView: RealtimeCollectionView, BidirectionalCollection {}
-
-=======
->>>>>>> 42fdb7d6
 /// A type that makes possible to do someone actions related with collection
 public protocol RealtimeCollectionActions {
     /// Single loading of value. Returns error if object hasn't rooted node.
