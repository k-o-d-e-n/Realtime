//
//  RealtimeObject.swift
//  LinkInTeam
//
//  Created by Denis Koryttsev on 14/01/17.
//  Copyright © 2017 Denis Koryttsev. All rights reserved.
//

import Foundation
import FirebaseDatabase

/// Base class for any database value
open class _RealtimeValue: RealtimeValue, RealtimeValueActions, Hashable, CustomDebugStringConvertible {
    public fileprivate(set) var database: RealtimeDatabase?
    public fileprivate(set) var node: Node?
    public fileprivate(set) var version: Int?
    public fileprivate(set) var raw: FireDataValue?
    public fileprivate(set) var payload: [String : FireDataValue]?
    public var isObserved: Bool { return observing != nil }
    public var canObserve: Bool { return isRooted }

    private var observing: (token: UInt, counter: Int)?

    public required init(in node: Node?, options: [RealtimeValueOption : Any]) {
        self.database = options[.database] as? RealtimeDatabase ?? RealtimeApp.app.database
        self.node = node
        if case let pl as [String: FireDataValue] = options[.payload] {
            self.payload = pl
        }
        if case let ipl as InternalPayload = options[.internalPayload] {
            self.version = ipl.version
            self.raw = ipl.raw
        }
    }

    deinit {
        observing.map {
            debugFatalError(condition: $0.counter > 1, "Deinitialization observed value")
            endObserve(for: $0.token)
        }
    }

    public func load(completion: Assign<Error?>?) {
        guard let node = self.node, let database = self.database else {
            fatalError("Can`t get database reference in \(self). Object must be rooted.")
        }

<<<<<<< HEAD
        database.load(for: node, completion: { d in
            do {
                try self.apply(d, strongly: true)
                completion?.assign(nil)
            } catch let e {
=======
        ref.observeSingleEvent(
            of: .value,
            with: { d in
                do {
                    try self.apply(d, exactly: true)
                    completion?.assign(nil)
                } catch let e {
                    completion?.assign(e)
                }
        },
            withCancel: { e in
>>>>>>> 57ccbc26
                completion?.assign(e)
            }
        }, onCancel: completion?.assign)
    }

    @discardableResult
    public func runObserving() -> Bool {
        guard isRooted else { fatalError("Tries observe not rooted value") }
        guard let o = observing else {
            observing = observe(.value, onUpdate: nil).map { ($0, 1) }
            return observing != nil
        }

        debugFatalError(condition: o.counter == 0, "Counter is null. Should been invalidated")
        observing = (o.token, o.counter + 1)
        return true
    }

    public func stopObserving() {
        guard var o = observing else { return }

        o.counter -= 1
        if o.counter < 1 {
            endObserve(for: o.token)
            observing = nil
        } else {
            observing = o
        }
    }
    
    func observe(_ event: DataEventType = .value, onUpdate: ((Error?) -> Void)? = nil) -> UInt? {
        guard let node = self.node, let database = self.database else {
            fatalError("Can`t get database reference in \(self). Object must be rooted.")
        }
<<<<<<< HEAD
        return database.observe(event, on: node, onUpdate: { d in
            do {
                try self.apply(d, strongly: event == .value)
                onUpdate?(nil)
            } catch let e {
=======
        return ref.observe(
            type,
            with: { d in
                do {
                    try self.apply(d, exactly: type == .value)
                    onUpdate?(nil)
                } catch let e {
                    onUpdate?(e)
                }
        },
            withCancel: { e in
>>>>>>> 57ccbc26
                onUpdate?(e)
            }
        }, onCancel: onUpdate)
    }

    func endObserve(for token: UInt) {
        guard let node = node, let database = self.database else {
            return debugFatalError(condition: true, "Couldn`t get reference")
        }

        database.removeObserver(for: node, with: token)
    }

    public func willRemove(in transaction: RealtimeTransaction, from ancestor: Node) {
        debugFatalError(condition: self.node == nil || !self.node!.isRooted,
                        "Value will be removed from node: \(ancestor), but has not been inserted before. Current: \(self.node?.description ?? "")")
        debugFatalError(condition: !self.node!.hasParent(node: ancestor),
                        "Value will be removed from node: \(ancestor), that is not ancestor for this location: \(self.node!.description)")
        debugFatalError(condition: !ancestor.isRooted, "Value will be removed from non rooted node: \(ancestor)")
    }
    public func didRemove(from ancestor: Node) {
        debugFatalError(condition: self.node == nil || !self.node!.isRooted,
                        "Value has been removed from node: \(ancestor), but has not been inserted before. Current: \(self.node?.description ?? "")")
        debugFatalError(condition: !self.node!.hasParent(node: ancestor),
                        "Value has been removed from node: \(ancestor), that is not ancestor for this location: \(self.node!.description)")
        debugFatalError(condition: !ancestor.isRooted, "Value has been removed from non rooted node: \(ancestor)")


        node.map { n in database?.removeAllObservers(for: n) }
        observing = nil
        if node?.parent == ancestor {
            self.node?.parent = nil
            self.database = nil
        }
    }
    public func willSave(in transaction: RealtimeTransaction, in parent: Node, by key: String) {
        debugFatalError(condition: self.node.map { $0.key != key } ?? false, "Value will be saved to node: \(parent) by key: \(key), but current node has key: \(node?.key ?? "").")
        debugFatalError(condition: !parent.isRooted, "Value will be saved non rooted node: \(parent)")
    }
    public func didSave(in database: RealtimeDatabase, in parent: Node, by key: String) {
        debugFatalError(condition: self.node.map { $0.key != key } ?? false, "Value has been saved to node: \(parent) by key: \(key), but current node has key: \(node?.key ?? "").")
        debugFatalError(condition: !parent.isRooted, "Value has been saved non rooted node: \(parent)")

        self.database = database
        if let node = self.node {
            node.parent = parent
        } else {
            self.node = Node(key: key, parent: parent)
        }
    }
    
    // MARK: Changeable & Writable

    internal var _hasChanges: Bool { return false }

    internal func _writeChanges(to transaction: RealtimeTransaction, by node: Node) throws {
        if _hasChanges {
            try _write(to: transaction, by: node)
        }
    }

    internal final func _write_RealtimeValue(to transaction: RealtimeTransaction, by node: Node) {
        if let mv = version {
            transaction.addValue(mv, by: Node(key: InternalKeys.modelVersion, parent: node))
        }
        if let rw = raw {
            transaction.addValue(rw, by: Node(key: InternalKeys.raw, parent: node))
        }
        if let pl = payload {
            transaction.addValue(pl, by: Node(key: InternalKeys.payload, parent: node))
        }
    }

    internal func _write(to transaction: RealtimeTransaction, by node: Node) throws {
        _write_RealtimeValue(to: transaction, by: node)
    }

    // MARK: Realtime Value

<<<<<<< HEAD
    public required init(fireData: FireDataProtocol, strongly: Bool) throws {
        self.database = fireData.database
        self.node = fireData.node
        try apply(fireData, strongly: strongly)
=======
    public required init(fireData: FireDataProtocol) throws {
        self.node = Node.root.child(with: fireData.dataRef!.rootPath)
        self.dbRef = fireData.dataRef
        try apply(fireData, exactly: true)
>>>>>>> 57ccbc26
    }

    func _apply_RealtimeValue(_ data: FireDataProtocol, exactly: Bool) {
        version = data.version
        raw = data.rawValue
        payload = InternalKeys.payload.map(from: data)
    }
    open func apply(_ data: FireDataProtocol, exactly: Bool) throws {
        _apply_RealtimeValue(data, exactly: exactly)
    }
    
    public var debugDescription: String { return "\n{\n\tref: \(node?.rootPath ?? "not referred");\n\tvalue: \("TODO:");\n\tchanges: \(String(describing: /*localChanges*/"TODO: Make local changes"));\n}" }
}
extension WritableRealtimeValue where Self: _RealtimeValue {
    public func write(to transaction: RealtimeTransaction, by node: Node) throws {
        try _write(to: transaction, by: node)
    }
}
extension ChangeableRealtimeValue where Self: _RealtimeValue {
    public var hasChanges: Bool { return _hasChanges }
    public func writeChanges(to transaction: RealtimeTransaction, by node: Node) throws {
        try _writeChanges(to: transaction, by: node)
    }
}

/// Main class to define Realtime models objects.
/// You can define child properties using classes:
///
/// - RealtimeObject subclasses;
/// - RealtimeProperty;
/// - LinkedRealtimeArray, RealtimeArray, RealtimeDictionary;
///
/// If you use lazy properties, you need implement class function function **lazyPropertyKeyPath(for:)**.
/// Show it description for details.
///
/// This function called for each subclass, therefore you don`t need call super implementation.
///
/// Example:
///
///     class User: RealtimeObject {
///         lazy var name: RealtimeProperty<String?> = "user_name".property(from: self.node)
///     
///         open class func lazyPropertyKeyPath(for label: String) -> AnyKeyPath? {
///             switch label {
///                 case "name": return \User.name
///                 default: return nil
///             }
///         }
///     }
///
open class RealtimeObject: _RealtimeValue, ChangeableRealtimeValue, WritableRealtimeValue {
    override var _hasChanges: Bool { return containsInLoadedChild(where: { (_, val: _RealtimeValue) in return val._hasChanges }) }

    open weak var parent: RealtimeObject?

    open var ignoredLabels: [String] {
        return []
    }

    public override func willSave(in transaction: RealtimeTransaction, in parent: Node, by key: String) {
        super.willSave(in: transaction, in: parent, by: key)
        let node = parent.child(with: key)
        enumerateLoadedChilds { (_, value: _RealtimeValue) in
            value.willSave(in: transaction, in: node, by: value.node!.key)
        }
    }

    public override func didSave(in database: RealtimeDatabase, in parent: Node, by key: String) {
        super.didSave(in: database, in: parent, by: key)
        if let node = self.node {
            enumerateLoadedChilds { (_, value: _RealtimeValue) in
                value.didSave(in: database, in: node)
            }
        } else {
            debugFatalError("Unkeyed value has been saved to undefined location in parent node: \(parent.rootPath)")
        }
    }

    typealias Links = RealtimeProperty<[SourceLink]>
    public override func willRemove(in transaction: RealtimeTransaction, from ancestor: Node) {
        super.willRemove(in: transaction, from: ancestor)
        forceEnumerateAllChilds { (_, value: _RealtimeValue) in
            value.willRemove(in: transaction, from: ancestor)
        }
        let links: Links = Links(in: node!.linksNode, options: [.representer: Representer<[SourceLink]>.links])
        transaction.addPrecondition { [unowned transaction] (promise) in
            links.loadValue(
                completion: .just({ refs in
                    refs.flatMap { $0.links.map(Node.root.child) }.forEach(transaction.removeValue)
                    do {
                        try transaction.delete(links)
                        promise.fulfill()
                    } catch let e {
                        promise.reject(e)
                    }
                }),
                fail: .just(promise.reject)
            )
        }
    }
    
    override public func didRemove(from ancestor: Node) {
        enumerateLoadedChilds { (_, value: _RealtimeValue) in
            value.didRemove(from: ancestor)
        }
        if ancestor == self.node?.parent {
            parent = nil
        }
        super.didRemove(from: ancestor)
    }
    
    override open func apply(_ data: FireDataProtocol, exactly: Bool) throws {
        try super.apply(data, exactly: exactly)
        try reflect { (mirror) in
            try apply(data, exactly: exactly, to: mirror)
        }
    }
    private func apply(_ data: FireDataProtocol, exactly: Bool, to mirror: Mirror) throws {
        try mirror.children.forEach { (child) in
            guard isNotIgnoredLabel(child.label) else { return }

            if var value: _RealtimeValue = forceValue(from: child, mirror: mirror) {
                try value.apply(parentDataIfNeeded: data, exactly: exactly)
            }
        }
    }

    /// Returns key path for lazy properties to force access.
    /// Method should not call super method.
    /// If object has not lazy properies, it is recommended override anyway to avoid calls
    /// super class implementation and conflicts with private properties of super class.
    ///
    /// - Parameter label: Label of property
    /// - Returns: Key path to access property
    open class func lazyPropertyKeyPath(for label: String) -> AnyKeyPath? {
        fatalError("You should implement class func lazyPropertyKeyPath(for:)")
    }

    override func _write(to transaction: RealtimeTransaction, by node: Node) throws {
        try super._write(to: transaction, by: node)
        try reflect { (mirror) in
            try mirror.children.forEach({ (child) in
                guard isNotIgnoredLabel(child.label) else { return }

                if let value: _RealtimeValue = forceValue(from: child, mirror: mirror) {
                    if let valNode = value.node {
                        try value._write(to: transaction, by: node.child(with: valNode.key))
                    } else {
                        fatalError("There is not specified child node in \(self)")
                    }
                }
            })
        }
    }

    override func _writeChanges(to transaction: RealtimeTransaction, by node: Node) throws {
//        super._writeChanges(to: transaction, by: node)
        try reflect { (mirror) in
            try mirror.children.forEach({ (child) in
                guard isNotIgnoredLabel(child.label) else { return }

                if let value: _RealtimeValue = realtimeValue(from: child.value) {
                    if let valNode = value.node {
                        try value._writeChanges(to: transaction, by: node.child(with: valNode.key))
                    } else {
                        fatalError("There is not specified child node in \(self)")
                    }
                }
            })
        }
    }

    // MARK: RealtimeObject

    private func realtimeValue<T>(from value: Any) -> T? {
        guard case let child as T = value else { return nil }

        return child
    }
    private func forceValue<T>(from mirrorChild: (label: String?, value: Any), mirror: Mirror) -> T? {
        guard let value: T = realtimeValue(from: mirrorChild.value) else {
            guard
                var label = mirrorChild.label,
                label.hasSuffix(lazyStoragePath)
            else { return nil }

            label = String(label.prefix(upTo: label.index(label.endIndex, offsetBy: -lazyStoragePath.count)))

            guard let keyPath = (mirror.subjectType as! RealtimeObject.Type).lazyPropertyKeyPath(for: label) else {
                return nil
            }
            guard case let value as T = self[keyPath: keyPath] else {
                return nil
            }

            return value
        }
        return value
    }
    fileprivate func forceEnumerateAllChilds<As>(from type: Any.Type = RealtimeObject.self, _ block: (String?, As) -> Void) {
        reflect(to: type) { (mirror) in
            mirror.children.forEach({ (child) in
                guard isNotIgnoredLabel(child.label) else { return }
                guard let value: As = forceValue(from: child, mirror: mirror) else { return }

                block(child.label, value)
            })
        }
    }
    fileprivate func enumerateLoadedChilds<As>(from type: Any.Type = RealtimeObject.self, _ block: (String?, As) -> Void) {
        reflect(to: type) { (mirror) in
            mirror.children.forEach({ (child) in
                guard isNotIgnoredLabel(child.label) else { return }
                guard case let value as As = child.value else { return }

                block(child.label, value)
            })
        }
    }
    private func containsInLoadedChild<As>(from type: Any.Type = RealtimeObject.self, where block: (String?, As) -> Bool) -> Bool {
        var contains = false
        reflect(to: type) { (mirror) in
            guard !contains else { return }
            contains = mirror.children.contains(where: { (child) -> Bool in
                guard isNotIgnoredLabel(child.label) else { return false }
                guard case let value as As = child.value else { return false }

                return block(child.label, value)
            })
        }
        return contains
    }
    private func reflect(to type: Any.Type = RealtimeObject.self, _ block: (Mirror) throws -> Void) rethrows {
        var mirror = Mirror(reflecting: self)
        try block(mirror)
        while let _mirror = mirror.superclassMirror, _mirror.subjectType != type {
            try block(_mirror)
            mirror = _mirror
        }
    }
    private func isNotIgnoredLabel(_ label: String?) -> Bool {
        guard var l = label else { return true }

        if l.hasPrefix(lazyStoragePath) {
            l = String(l.prefix(upTo: l.index(l.endIndex, offsetBy: -lazyStoragePath.count)))
        }
        return !ignoredLabels.contains(l)
    }
    
//    override public var debugDescription: String { return "\n{\n\tref: \(dbRef.pathFromRoot);" }//_allProps.reduce("\n{\n\tref: \(dbRef.pathFromRoot);") { $0 + "\n\"\($1.dbKey)\":" + $1.debugDescription } + "\n}" }
}

extension RealtimeObject: Reverting {
    public func revert() {
        enumerateLoadedChilds { (_, value: Reverting) in
            value.revert()
        }
    }
    public func currentReversion() -> () -> Void {
        var revertions: [() -> Void] = []
        enumerateLoadedChilds { (_, value: Reverting) in
            revertions.insert(value.currentReversion(), at: 0)
        }
        return { revertions.forEach { $0() } }
    }
}

extension RealtimeObject {
    /// writes RealtimeObject in transaction like as single value
    @discardableResult
    public func save(in parent: Node, in transaction: RealtimeTransaction? = nil) throws -> RealtimeTransaction {
        guard let key = self.dbKey else { fatalError("Object has not key. If you cannot set key manually use RealtimeTransaction.set(_:by:) method instead") }

        let transaction = transaction ?? RealtimeTransaction()
        do {
            try transaction.set(self, by: Node(key: key, parent: parent))
            return transaction
        } catch let e {
            transaction.revert()
            throw e
        }
    }

    /// writes changes of RealtimeObject in transaction as independed values
    @discardableResult
    public func update(in transaction: RealtimeTransaction? = nil) throws -> RealtimeTransaction {
        let transaction = transaction ?? RealtimeTransaction()
        do {
            try transaction.update(self)
            return transaction
        } catch let e {
            transaction.revert()
            throw e
        }
    }

    /// writes empty value by RealtimeObject reference in transaction 
    public func delete(in transaction: RealtimeTransaction? = nil) throws -> RealtimeTransaction {
        let transaction = transaction ?? RealtimeTransaction()
        do {
            try transaction.delete(self)
            return transaction
        } catch let e {
            transaction.revert()
            throw e
        }
    }
}<|MERGE_RESOLUTION|>--- conflicted
+++ resolved
@@ -45,25 +45,11 @@
             fatalError("Can`t get database reference in \(self). Object must be rooted.")
         }
 
-<<<<<<< HEAD
         database.load(for: node, completion: { d in
             do {
-                try self.apply(d, strongly: true)
+                try self.apply(d, exactly: true)
                 completion?.assign(nil)
             } catch let e {
-=======
-        ref.observeSingleEvent(
-            of: .value,
-            with: { d in
-                do {
-                    try self.apply(d, exactly: true)
-                    completion?.assign(nil)
-                } catch let e {
-                    completion?.assign(e)
-                }
-        },
-            withCancel: { e in
->>>>>>> 57ccbc26
                 completion?.assign(e)
             }
         }, onCancel: completion?.assign)
@@ -98,25 +84,11 @@
         guard let node = self.node, let database = self.database else {
             fatalError("Can`t get database reference in \(self). Object must be rooted.")
         }
-<<<<<<< HEAD
         return database.observe(event, on: node, onUpdate: { d in
             do {
-                try self.apply(d, strongly: event == .value)
+                try self.apply(d, exactly: event == .value)
                 onUpdate?(nil)
             } catch let e {
-=======
-        return ref.observe(
-            type,
-            with: { d in
-                do {
-                    try self.apply(d, exactly: type == .value)
-                    onUpdate?(nil)
-                } catch let e {
-                    onUpdate?(e)
-                }
-        },
-            withCancel: { e in
->>>>>>> 57ccbc26
                 onUpdate?(e)
             }
         }, onCancel: onUpdate)
@@ -196,17 +168,10 @@
 
     // MARK: Realtime Value
 
-<<<<<<< HEAD
-    public required init(fireData: FireDataProtocol, strongly: Bool) throws {
+    public required init(fireData: FireDataProtocol, exactly: Bool) throws {
         self.database = fireData.database
         self.node = fireData.node
-        try apply(fireData, strongly: strongly)
-=======
-    public required init(fireData: FireDataProtocol) throws {
-        self.node = Node.root.child(with: fireData.dataRef!.rootPath)
-        self.dbRef = fireData.dataRef
-        try apply(fireData, exactly: true)
->>>>>>> 57ccbc26
+        try apply(fireData, exactly: exactly)
     }
 
     func _apply_RealtimeValue(_ data: FireDataProtocol, exactly: Bool) {
