--- conflicted
+++ resolved
@@ -203,7 +203,7 @@
     func tableView(_ tableView: UITableView, canEditRowAt indexPath: IndexPath) -> Bool { return tableView.isEditing }
     func tableView(_ tableView: UITableView, canMoveRowAt indexPath: IndexPath) -> Bool { return false }
     func tableView(_ tableView: UITableView, moveRowAt sourceIndexPath: IndexPath, to destinationIndexPath: IndexPath) {}
-    func tableView(_ tableView: UITableView, commit editingStyle: UITableViewCellEditingStyle, forRowAt indexPath: IndexPath) {}
+    func tableView(_ tableView: UITableView, commit editingStyle: UITableViewCell.EditingStyle, forRowAt indexPath: IndexPath) {}
     func tableView(
         _ tableView: UITableView,
         targetIndexPathForMoveFromRowAt sourceIndexPath: IndexPath,
@@ -385,19 +385,11 @@
             delegate.tableDelegate?.tableView?(tableView, didSelectRowAt: indexPath)
         }
 
-<<<<<<< HEAD
-        override func tableView(_ tableView: UITableView, editingStyleForRowAt indexPath: IndexPath) -> UITableViewCell.EditingStyle {
+        func tableView(_ tableView: UITableView, editingStyleForRowAt indexPath: IndexPath) -> UITableViewCell.EditingStyle {
             return delegate.tableDelegate?.tableView?(tableView, editingStyleForRowAt: indexPath) ?? .delete
         }
 
-        override func tableView(_ tableView: UITableView, commit editingStyle: UITableViewCell.EditingStyle, forRowAt indexPath: IndexPath) {
-=======
-        func tableView(_ tableView: UITableView, editingStyleForRowAt indexPath: IndexPath) -> UITableViewCellEditingStyle {
-            return delegate.tableDelegate?.tableView?(tableView, editingStyleForRowAt: indexPath) ?? .delete
-        }
-
-        func tableView(_ tableView: UITableView, commit editingStyle: UITableViewCellEditingStyle, forRowAt indexPath: IndexPath) {
->>>>>>> 722da441
+        func tableView(_ tableView: UITableView, commit editingStyle: UITableViewCell.EditingStyle, forRowAt indexPath: IndexPath) {
             delegate.editingDataSource?.tableView(tableView, commit: editingStyle, forRowAt: indexPath)
         }
 
@@ -740,19 +732,11 @@
             }
         }
 
-<<<<<<< HEAD
-        override func tableView(_ tableView: UITableView, editingStyleForRowAt indexPath: IndexPath) -> UITableViewCell.EditingStyle {
+        func tableView(_ tableView: UITableView, editingStyleForRowAt indexPath: IndexPath) -> UITableViewCell.EditingStyle {
             return delegate.tableDelegate?.tableView?(tableView, editingStyleForRowAt: indexPath) ?? .delete
         }
 
-        override func tableView(_ tableView: UITableView, commit editingStyle: UITableViewCell.EditingStyle, forRowAt indexPath: IndexPath) {
-=======
-        func tableView(_ tableView: UITableView, editingStyleForRowAt indexPath: IndexPath) -> UITableViewCellEditingStyle {
-            return delegate.tableDelegate?.tableView?(tableView, editingStyleForRowAt: indexPath) ?? .delete
-        }
-
-        func tableView(_ tableView: UITableView, commit editingStyle: UITableViewCellEditingStyle, forRowAt indexPath: IndexPath) {
->>>>>>> 722da441
+        func tableView(_ tableView: UITableView, commit editingStyle: UITableViewCell.EditingStyle, forRowAt indexPath: IndexPath) {
             delegate.editingDataSource?.tableView(tableView, commit: editingStyle, forRowAt: indexPath)
         }
 
