--- conflicted
+++ resolved
@@ -441,25 +441,16 @@
         }
     }
 
-<<<<<<< HEAD
     open func reloadRows(at indexPaths: [IndexPath], with animation: UITableView.RowAnimation) {
-        tableView?.reloadRows(at: indexPaths, with: animation)
-    }
-
-    open func reloadSections(_ sections: IndexSet, with animation: UITableView.RowAnimation) {
-        tableView?.reloadSections(sections, with: animation)
-=======
-    open func reloadRows(at indexPaths: [IndexPath], with animation: UITableViewRowAnimation) {
         if let tv = tableView, tv.window != nil {
             tv.reloadRows(at: indexPaths, with: animation)
         }
     }
 
-    open func reloadSections(_ sections: IndexSet, with animation: UITableViewRowAnimation) {
+    open func reloadSections(_ sections: IndexSet, with animation: UITableView.RowAnimation) {
         if let tv = tableView, tv.window != nil {
             tv.reloadSections(sections, with: animation)
         }
->>>>>>> 42fdb7d6
     }
 
     open func didSelect(at indexPath: IndexPath) {
