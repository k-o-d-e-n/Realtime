--- conflicted
+++ resolved
@@ -68,13 +68,8 @@
     func tableView(_ tableView: UITableView, sectionForSectionIndexTitle title: String, at index: Int) -> Int { return index }
     func tableView(_ tableView: UITableView, heightForHeaderInSection section: Int) -> CGFloat { return 0.0 }
     func tableView(_ tableView: UITableView, prefetchRowsAt indexPaths: [IndexPath]) {}
-<<<<<<< HEAD
-    func tableView(_ tableView: UITableView, editingStyleForRowAt indexPath: IndexPath) -> UITableViewCell.EditingStyle { return .delete }
+    func tableView(_ tableView: UITableView, editingStyleForRowAt indexPath: IndexPath) -> UITableViewCell.EditingStyle { return .none }
     func tableView(_ tableView: UITableView, commit editingStyle: UITableViewCell.EditingStyle, forRowAt indexPath: IndexPath) {}
-=======
-    func tableView(_ tableView: UITableView, editingStyleForRowAt indexPath: IndexPath) -> UITableViewCellEditingStyle { return .none }
-    func tableView(_ tableView: UITableView, commit editingStyle: UITableViewCellEditingStyle, forRowAt indexPath: IndexPath) {}
->>>>>>> 722da441
 //    func tableView(_ tableView: UITableView, moveRowAt sourceIndexPath: IndexPath, to destinationIndexPath: IndexPath) {}
 
     func tableView(_ tableView: UITableView, shouldIndentWhileEditingRowAt indexPath: IndexPath) -> Bool { return true }
