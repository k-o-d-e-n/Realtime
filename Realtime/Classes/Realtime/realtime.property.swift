--- conflicted
+++ resolved
@@ -442,16 +442,9 @@
     public required init(in node: Node?, options: [RealtimeValueOption: Any]) {
         guard case let representer as Representer<T?> = options[.representer] else { fatalError("Bad options") }
 
-<<<<<<< HEAD
-        self._value = (options[.initialValue] as? T).map { .local($0) }
-=======
         if let inital = options[.initialValue], let v = inital as? T {
-            self.localPropertyValue = PropertyValue(.local(v))
-        } else {
-            self.localPropertyValue = PropertyValue(.initial)
-        }
-        self.insider = Insider(source: localPropertyValue.get)
->>>>>>> 2e8f227a
+            self._value = .local(v)
+        }
         self.representer = representer
         super.init(in: node, options: options)
     }
