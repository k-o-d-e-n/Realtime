--- conflicted
+++ resolved
@@ -96,16 +96,16 @@
         super.init(in: node, options: [.representer: o.representer])
     }
 
-    public init(fireData: FireDataProtocol, strongly: Bool, options: Options) throws {
-        try super.init(fireData: fireData, strongly: strongly, representer: options.representer)
-    }
-
-    required public init(fireData: FireDataProtocol, strongly: Bool) throws {
-        fatalError("init(fireData:strongly:) cannot be called. Use init(fireData:strongly:options) instead")
-    }
-
-    required public init(fireData: FireDataProtocol, strongly: Bool, representer: Representer<Referenced>) throws {
-        fatalError("init(fireData:strongly:representer:) cannot be called. Use init(fireData:strongly:options) instead")
+    public init(fireData: FireDataProtocol, exactly: Bool, mode: Mode) throws {
+        try super.init(fireData: fireData, exactly: exactly, representer: mode.representer)
+    }
+
+    required public init(fireData: FireDataProtocol, exactly: Bool) throws {
+        fatalError("init(fireData:strongly:) cannot be called. Use init(fireData:exactly:options) instead")
+    }
+
+    required public init(fireData: FireDataProtocol, exactly: Bool, representer: Representer<Referenced?>) throws {
+        fatalError("init(fireData:strongly:representer:) cannot be called. Use init(fireData:exactly:options) instead")
     }
 
     @discardableResult
@@ -151,17 +151,17 @@
         super.init(in: node, options: [.representer: relation.representer])
     }
 
-    public init(fireData: FireDataProtocol, strongly: Bool, options: Options) throws {
+    public init(fireData: FireDataProtocol, exactly: Bool, options: Options) throws {
         self.options = options
-        try super.init(fireData: fireData, strongly: strongly, representer: options.representer)
-    }
-
-    required public init(fireData: FireDataProtocol, strongly: Bool) throws {
-        fatalError("init(fireData:strongly:) cannot be called. Use init(fireData:strongly:options) instead")
-    }
-
-    required public init(fireData: FireDataProtocol, strongly: Bool, representer: Representer<Related>) throws {
-        fatalError("init(fireData:strongly:representer:) cannot be called. Use init(fireData:strongly:options) instead")
+        try super.init(fireData: fireData, exactly: exactly, representer: options.representer)
+    }
+
+    required public init(fireData: FireDataProtocol, exactly: Bool) throws {
+        fatalError("init(fireData:strongly:) cannot be called. Use init(fireData:exactly:options) instead")
+    }
+
+    required public init(fireData: FireDataProtocol, exactly: Bool, representer: Representer<Related?>) throws {
+        fatalError("init(fireData:strongly:representer:) cannot be called. Use init(fireData:exactly:options) instead")
     }
 
     @discardableResult
@@ -447,15 +447,13 @@
         super.init(in: node, options: options)
     }
 
-    public required init(fireData: FireDataProtocol, strongly: Bool, representer: Representer<T>) throws {
+    public required init(fireData: FireDataProtocol, exactly: Bool, representer: Representer<T?>) throws {
         self.representer = representer
-        self.localPropertyValue = PropertyValue(.initial)
-        self.insider = Insider(source: localPropertyValue.get)
-        try super.init(fireData: fireData, strongly: strongly)
-    }
-
-    public required init(fireData: FireDataProtocol, strongly: Bool) throws {
-        fatalError("init(fireData:strongly:) cannot be called. Use init(fireData:strongly:representer:)")
+        try super.init(fireData: fireData, exactly: exactly)
+    }
+
+    public required init(fireData: FireDataProtocol, exactly: Bool) throws {
+        fatalError("init(fireData:strongly:) cannot be called. Use init(fireData:exactly:representer:)")
     }
     
     public override func load(completion: Assign<Error?>?) {
@@ -509,14 +507,8 @@
     
     // MARK: Events
     
-<<<<<<< HEAD
-    public override func didSave(in database: RealtimeDatabase, in parent: Node, by key: String) {
+    override public func didSave(in database: RealtimeDatabase, in parent: Node, by key: String) {
         super.didSave(in: database, in: parent, by: key)
-        if case .local(let v) = localPropertyValue.get() {
-            _setListenValue(.remote(v, strong: true))
-=======
-    override public func didSave(in parent: Node, by key: String) {
-        super.didSave(in: parent, by: key)
         switch _value {
         case .some(.local(let v)):
             _setValue(.remote(v, exact: true))
@@ -524,7 +516,6 @@
             debugFatalError("Property has been saved but value does not exists")
         default:
             debugFatalError("Property has been saved using does not local value")
->>>>>>> 57ccbc26
         }
     }
     
@@ -535,18 +526,8 @@
     
     // MARK: Changeable
 
-<<<<<<< HEAD
-    override public func apply(_ data: FireDataProtocol, strongly: Bool) throws {
-//        super.apply(data, strongly: strongly)
-=======
-    public convenience required init(fireData: FireDataProtocol) throws {
-        self.init(in: fireData.dataRef.map(Node.from))
-        try apply(fireData, exactly: true)
-    }
-
     override public func apply(_ data: FireDataProtocol, exactly: Bool) throws {
 //        super.apply(data, exactly: exactly)
->>>>>>> 57ccbc26
         do {
             if let value = try representer.decode(data) {
                 _setValue(.remote(value, exact: exactly))
@@ -743,16 +724,9 @@
 
     // MARK: Changeable
 
-<<<<<<< HEAD
-    public required init(fireData: FireDataProtocol, strongly: Bool) throws {
-        self.localPropertyValue = PropertyValue(T())
-        self.insider = Insider(source: localPropertyValue.get)
-        try super.init(fireData: fireData, strongly: strongly)
-=======
-    public convenience required init(fireData: FireDataProtocol) throws {
-        self.init(in: fireData.dataRef.map(Node.from))
-        try apply(fireData, exactly: true)
->>>>>>> 57ccbc26
+    public required init(fireData: FireDataProtocol, exactly: Bool) throws {
+        self._value = T()
+        try super.init(fireData: fireData, exactly: exactly)
     }
 
     override public func apply(_ data: FireDataProtocol, exactly: Bool) throws {
