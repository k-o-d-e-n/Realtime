//
//  Values.swift
//  LinkInTeam
//
//  Created by Denis Koryttsev on 18/02/17.
//  Copyright © 2017 Denis Koryttsev. All rights reserved.
//

import Foundation
import FirebaseDatabase

public extension RawRepresentable where RawValue == String {
    func values<Element>(in object: Object) -> Values<Element> {
        return Values(in: Node(key: rawValue, parent: object.node), options: [.database: object.database as Any])
    }
    func values<Element>(in object: Object, elementOptions: [ValueOption: Any]) -> Values<Element> {
        let db = object.database as Any
        return values(in: object, builder: { (node, options) in
            var compoundOptions = options.merging(elementOptions, uniquingKeysWith: { remote, local in remote })
            compoundOptions[.database] = db
            return Element(in: node, options: compoundOptions)
        })
    }
    func values<Element>(in object: Object, builder: @escaping RCElementBuilder<Element>) -> Values<Element> {
        return Values(
            in: Node(key: rawValue, parent: object.node),
            options: [
                .database: object.database as Any,
                .elementBuilder: builder
            ]
        )
    }
}
public extension Node {
    func array<Element>() -> Values<Element> {
        return Values(in: self)
    }
}

public extension Values {
    convenience init<E>(in node: Node?, elements: References<E>) {
        self.init(in: node,
                  options: [.elementBuilder: elements.builder.impl],
                  view: elements.view)
    }
}

/// A Realtime database collection that stores elements in own database node as is, as full objects.
public final class Values<Element>: _RealtimeValue, ChangeableRealtimeValue, RealtimeCollection where Element: WritableRealtimeValue & RealtimeValueEvents {
    /// Stores collection values and responsible for lazy initialization elements
    internal(set) var storage: RCKeyValueStorage<Element>
    internal private(set) var builder: RealtimeValueBuilder<Element>
    override var _hasChanges: Bool { return view._hasChanges }

    public override var raw: RealtimeDataValue? { return nil }
    public override var payload: [String : RealtimeDataValue]? { return nil }
    /// Stores an abstract elements
    public let view: SortedCollectionView<RCItem> 
    public var isSynced: Bool { return view.isSynced }
    public override var isObserved: Bool { return view.isObserved }
    public override var canObserve: Bool { return view.canObserve }
    public var keepSynced: Bool {
        set { view.keepSynced = newValue }
        get { return view.keepSynced }
    }
<<<<<<< HEAD
    public var changes: AnyListenable<RCEvent> { return view.changes }
    public var dataExplorer: RCDataExplorer = .view(ascending: false) {
        didSet { view.didChange(dataExplorer: dataExplorer) }
    }
=======
    public lazy var changes: AnyListenable<RCEvent> = self.view.changes
        .do(onValue: { [unowned self] (e) in
            switch e {
            case .initial: break
            case .updated(let deleted, _, _, _):
                deleted.forEach({ i in
                    self.storage.remove(for: self.view[i].dbKey)
                })
            }
        })
        .shared(connectionLive: .continuous)
        .asAny()
>>>>>>> 503d4d08

    /// Create new instance with default element builder
    ///
    /// - Parameter node: Database node
    public convenience required init(in node: Node?) {
        self.init(in: node, options: [:])
    }
    /// Creates new instance associated with database node
    ///
    /// Available options:
    /// - database: Database reference
    /// - elementBuilder: Closure that calls to build elements lazily.
    ///
    /// - Parameter node: Node location for value
    /// - Parameter options: Dictionary of options
    public required convenience init(in node: Node?, options: [ValueOption: Any]) {
        let viewParentNode = node.flatMap { $0.isRooted ? $0.linksNode : nil }
        let viewNode = Node(key: InternalKeys.items, parent: viewParentNode)
        let view = SortedCollectionView<RCItem>(in: viewNode, options: [.database: options[.database] as Any])
        self.init(in: node, options: options, view: view)
    }

    public required init(data: RealtimeDataProtocol, event: DatabaseDataEvent) throws {
        let node = data.node
        let viewParentNode = node.flatMap { $0.isRooted ? $0.linksNode : nil }
        let viewNode = Node(key: InternalKeys.items, parent: viewParentNode)
        self.builder = RealtimeValueBuilder(spaceNode: node, impl: Element.init)
        self.storage = RCKeyValueStorage()
        self.view = SortedCollectionView(in: viewNode, options: [.database: data.database as Any])
        try super.init(data: data, event: event)
    }

    init(in node: Node?, options: [ValueOption: Any], view: SortedCollectionView<RCItem>) {
        let builder = options[.elementBuilder] as? RCElementBuilder<Element> ?? Element.init
        self.builder = RealtimeValueBuilder(spaceNode: node, impl: builder)
        self.storage = RCKeyValueStorage()
        self.view = view
        super.init(in: node, options: options)
    }

    // Implementation

    public subscript(position: Int) -> Element {
        let item = view[position]
        guard let element = storage.value(for: item.dbKey) else {
            let element = builder.build(with: item)
            storage.set(value: element, for: item.dbKey)
            return element
        }
        return element
    }

    var _snapshot: (RealtimeDataProtocol, DatabaseDataEvent)?
    override public func apply(_ data: RealtimeDataProtocol, event: DatabaseDataEvent) throws {
        guard view.isSynced else {
            _snapshot = (data, event)
            return
        }
        _snapshot = nil
        try view.forEach { key in
            guard data.hasChild(key.dbKey) else {
                if event == .value { storage.remove(for: key.dbKey) }
                return
            }
            let childData = data.child(forPath: key.dbKey)
            if var element = storage[key.dbKey] {
                try element.apply(childData, event: event)
            } else {
                var value = builder.build(with: key)
                try value.apply(childData, event: event)
                storage[key.dbKey] = value
            }
        }
    }

    /// Collection does not respond for versions and raw value, and also payload.
    /// To change value version/raw can use enum, but use modified representer.
    override func _write(to transaction: Transaction, by node: Node) throws {
        /// skip the call of super (_RealtimeValue)
        let elems = storage
        storage.removeAll()
        let view = self.view.elements
        transaction.addReversion { [weak self] in
            self?.view.elements = view
        }
        self.view.removeAll()
        for item in view {
            try _write(elems[item.dbKey]!,
                       with: item.priority ?? 0,
                       by: (storage: node,
                            itms: Node(key: InternalKeys.items, parent: node.linksNode)),
                       in: transaction)
        }
    }

    public override func didSave(in database: RealtimeDatabase, in parent: Node, by key: String) {
        super.didSave(in: database, in: parent, by: key)
        if let node = self.node {
            view.didSave(in: database, in: node.linksNode)
            builder.spaceNode = node
        }
        storage.forEach { $0.value.didSave(in: database, in: builder.spaceNode, by: $0.key) }
    }

    public override func willRemove(in transaction: Transaction, from ancestor: Node) {
        super.willRemove(in: transaction, from: ancestor)
        if ancestor == node?.parent {
            /// remove view if remove action is applying on collection
            transaction.delete(view)
        }
        storage.values.forEach { $0.willRemove(in: transaction, from: ancestor) }
    }
    override public func didRemove(from ancestor: Node) {
        super.didRemove(from: ancestor)
        view.didRemove()
        storage.values.forEach { $0.didRemove(from: builder.spaceNode) }
    }

    override public var debugDescription: String {
        return """
        \(type(of: self)): \(ObjectIdentifier(self).memoryAddress) {
            ref: \(node?.absolutePath ?? "not referred"),
            synced: \(isSynced), keep: \(keepSynced),
            elements: \(view.map { (key: $0.dbKey, index: $0.priority) })
        }
        """
    }
}

// MARK: Mutating

extension Values {
    /// Adds element to collection with default sorting priority,
    /// and writes a changes to transaction.
    ///
    /// If collection is standalone, use **func insert(element:with:)** instead.
    ///
    /// - Parameters:
    ///   - element: The element to write
    ///   - priority: Priority value or `nil` if you want to add to end of collection.
    ///   - transaction: Write transaction to keep the changes
    /// - Returns: A passed transaction or created inside transaction.
    @discardableResult
    public func write(element: Element, with priority: Int? = nil, in transaction: Transaction? = nil) throws -> Transaction {
        guard isRooted, let database = self.database else { fatalError("This method is available only for rooted objects. Use method insert(element:at:)") }
        guard !element.isReferred || element.node!.parent == builder.spaceNode
            else { fatalError("Element must not be referred in other location") }
        guard isSynced || element.node == nil else {
            let transaction = transaction ?? Transaction(database: database)
            transaction.addPrecondition { [unowned transaction] promise in
                self.view._contains(with: element.dbKey) { contains, err in
                    if let e = err {
                        promise.reject(e)
                    } else if contains {
                        promise.reject(RealtimeError(
                            source: .collection,
                            description: "Element cannot be inserted, because already exists"
                        ))
                    } else {
                        do {
                            try self._insert(element, with: priority, in: database, in: transaction)
                            promise.fulfill()
                        } catch let e {
                            promise.reject(e)
                        }
                    }
                }
            }
            return transaction
        }

        guard
            element.node.map({ _ in !contains(element) }) ?? true
            else {
                fatalError("Element with such key already exists")
        }

        return try _insert(element, with: priority, in: database, in: transaction)
    }

    /// Adds element with default sorting priority or if `nil` to end of collection
    ///
    /// This method is available only if collection is **standalone**,
    /// otherwise use **func write(element:with:in:)**
    ///
    /// - Parameters:
    ///   - element: The element to write
    ///   - priority: Priority value or `nil` if you want to add to end of collection.
    public func insert(element: Element, with priority: Int? = nil) {
        guard isStandalone else { fatalError("This method is available only for standalone objects. Use method write(element:at:in:)") }
        guard !element.isReferred || element.node!.parent == builder.spaceNode
            else { fatalError("Element must not be referred in other location") }
        let contains = element.node.map { n in storage[n.key] != nil } ?? false
        guard !contains else {
            fatalError("Element with such key already exists")
        }

        let index = priority ?? view.count
        let key = element.node.map { $0.key } ?? String(index)
        storage[key] = element
        var item = RCItem(key: key, value: element)
        item.priority = index
        _ = view.insert(item)
    }

    @discardableResult
    public func delete(at index: Int) -> Element {
        guard isStandalone else { fatalError("This method is available only for standalone objects. Use method write(element:at:in:)") }
        guard view.count >= index else {
            fatalError("Index out of range")
        }

        guard let element = storage.removeValue(forKey: view.remove(at: index).dbKey) else {
            fatalError("Internal exception: Element is not found")
        }
        return element
    }

    /// Removes element from collection if collection contains this element.
    ///
    /// - Parameters:
    ///   - element: The element to remove
    ///   - transaction: Write transaction or `nil`
    /// - Returns: A passed transaction or created inside transaction.
    @discardableResult
    public func remove(element: Element, in transaction: Transaction? = nil) -> Transaction {
        guard isRooted, let database = self.database else {
            fatalError("This method is available only for rooted objects")
        }

        let transaction = transaction ?? Transaction(database: database)
        guard isSynced else {
            transaction.addPrecondition { [unowned transaction] promise in
                self.view._item(for: element.dbKey) { item, err in
                    if let e = err {
                        promise.reject(e)
                    } else if let item = item {
                        self._remove(for: item, in: transaction)
                        promise.fulfill()
                    } else {
                        promise.reject(
                            RealtimeError(source: .collection, description: "Element is not found")
                        )
                    }
                }
            }
            return transaction
        }

        _remove(element, in: transaction)
        return transaction
    }

    /// Removes element from collection at index.
    ///
    /// - Parameters:
    ///   - index: Index value.
    ///   - transaction: Write transaction or `nil`.
    /// - Returns: A passed transaction or created inside transaction.
    @discardableResult
    public func remove(at index: Int, in transaction: Transaction? = nil) -> Transaction {
        guard isRooted, let database = self.database else { fatalError("This method is available only for rooted objects") }
        guard isSynced else { fatalError("Cannot be removed at index, because collection is not synced.") }

        let transaction = transaction ?? Transaction(database: database)
        _remove(for: view[index], in: transaction)
        return transaction
    }

    @discardableResult
    func _insert(
        _ element: Element, with priority: Int? = nil,
        in database: RealtimeDatabase, in transaction: Transaction? = nil
        ) throws -> Transaction {
        let transaction = transaction ?? Transaction(database: database)
        try _write(element, with: priority ?? (isAscending ? view.last : view.first).flatMap { $0.priority.map { $0 + 1 } } ?? 0,
                   by: (storage: node!, itms: view.node!), in: transaction)
        return transaction
    }

    func _write(_ element: Element, with priority: Int,
                by location: (storage: Node, itms: Node), in transaction: Transaction) throws {
        let elementNode = element.node.map { $0.moveTo(location.storage); return $0 } ?? location.storage.childByAutoId()
        let itemNode = location.itms.child(with: elementNode.key)
        let link = elementNode.generate(linkTo: itemNode)
        var item = RCItem(key: elementNode.key, value: element)
        item.priority = priority
        item.linkID = link.link.id

        transaction.addReversion({ [weak self] in
            self?.storage.removeValue(forKey: item.dbKey)
        })
        storage.set(value: element, for: item.dbKey)
        try item.write(to: transaction, by: itemNode) /// add item element
        transaction.addValue(try link.link.defaultRepresentation(), by: link.node) /// add link
        try transaction.set(element, by: elementNode) /// add element
    }

    func _remove(_ element: Element, in transaction: Transaction) {
        if let item = view.first(where: { $0.dbKey == element.dbKey }) {
            return _remove(for: item, in: transaction)
        } else {
            debugFatalError("Tries to remove not existed value")
        }
    }

    func _remove(for item: RCItem, in transaction: Transaction) {
        var removedElement: Element {
            if let element = storage.removeValue(forKey: item.dbKey) {
                return element
            } else {
                return builder.build(with: item)
            }
        }
        let element = removedElement
        element.willRemove(in: transaction, from: builder.spaceNode)
        transaction.addReversion { [weak self] in
            self?.storage[item.dbKey] = element
        }
        transaction.removeValue(by: view.node!.child(with: item.dbKey)) /// remove item element
        transaction.removeValue(by: builder.spaceNode.child(with: item.dbKey)) /// remove element
        transaction.addCompletion { result in
            if result {
                element.didRemove()
            }
        }
    }
}

public final class ExplicitValues<Element>: _RealtimeValue, ChangeableRealtimeValue, RealtimeCollection
where Element: WritableRealtimeValue & Comparable {
    override var _hasChanges: Bool { return view._hasChanges }

    public override var raw: RealtimeDataValue? { return nil }
    public override var payload: [String : RealtimeDataValue]? { return nil }
    public let view: SortedCollectionView<Element>
    public var isSynced: Bool { return view.isSynced }
    public override var isObserved: Bool { return view.isObserved }
    public override var canObserve: Bool { return view.canObserve }
    public var keepSynced: Bool {
        set { view.keepSynced = newValue }
        get { return view.keepSynced }
    }
<<<<<<< HEAD
    public var changes: AnyListenable<RCEvent> {
        return view.changes
    }
    public var dataExplorer: RCDataExplorer = .view(ascending: false) {
        didSet { view.didChange(dataExplorer: dataExplorer) }
    }
=======
    public lazy var changes: AnyListenable<RCEvent> = self.view.changes
        .shared(connectionLive: .continuous)
        .asAny()
>>>>>>> 503d4d08

    /// Create new instance with default element builder
    ///
    /// - Parameter node: Database node
    public convenience required init(in node: Node?) {
        self.init(in: node, options: [:])
    }
    /// Creates new instance associated with database node
    ///
    /// Available options:
    /// - database: Database reference
    /// - elementBuilder: Closure that calls to build elements lazily.
    ///
    /// - Parameter node: Node location for value
    /// - Parameter options: Dictionary of options
    public required convenience init(in node: Node?, options: [ValueOption: Any]) {
        let view = SortedCollectionView<Element>(in: node, options: [.database: options[.database] as Any])
        self.init(in: node, options: options, view: view)
    }

    public required init(data: RealtimeDataProtocol, event: DatabaseDataEvent) throws {
        let node = data.node
        self.view = SortedCollectionView(in: node, options: [.database: data.database as Any])
        try super.init(data: data, event: event)
    }

    init(in node: Node?, options: [ValueOption: Any], view: SortedCollectionView<Element>) {
        self.view = view
        super.init(in: node, options: options)
    }

    // Implementation

    public subscript(position: Int) -> Element {
        return view[position]
    }

    override public func apply(_ data: RealtimeDataProtocol, event: DatabaseDataEvent) throws {
        try view.apply(data, event: event)
    }

    /// Collection does not respond for versions and raw value, and also payload.
    /// To change value version/raw can use enum, but use modified representer.
    override func _write(to transaction: Transaction, by node: Node) throws {
        /// readonly
    }

    // TODO: Events are not call for elements
    public override func didSave(in database: RealtimeDatabase, in parent: Node, by key: String) {
        super.didSave(in: database, in: parent, by: key)
        if let node = self.node {
            view.didSave(in: database, in: node)
        }
    }
    public override func willRemove(in transaction: Transaction, from ancestor: Node) {
        super.willRemove(in: transaction, from: ancestor)
        view.willRemove(in: transaction, from: ancestor)
    }
    override public func didRemove(from ancestor: Node) {
        super.didRemove(from: ancestor)
        view.didRemove()
    }

    override public var debugDescription: String {
        return """
        \(type(of: self)): \(ObjectIdentifier(self).memoryAddress) {
        ref: \(node?.absolutePath ?? "not referred"),
        synced: \(isSynced), keep: \(keepSynced),
        elements: \(view.map { $0.dbKey })
        }
        """
    }
}
<|MERGE_RESOLUTION|>--- conflicted
+++ resolved
@@ -63,12 +63,6 @@
         set { view.keepSynced = newValue }
         get { return view.keepSynced }
     }
-<<<<<<< HEAD
-    public var changes: AnyListenable<RCEvent> { return view.changes }
-    public var dataExplorer: RCDataExplorer = .view(ascending: false) {
-        didSet { view.didChange(dataExplorer: dataExplorer) }
-    }
-=======
     public lazy var changes: AnyListenable<RCEvent> = self.view.changes
         .do(onValue: { [unowned self] (e) in
             switch e {
@@ -81,7 +75,9 @@
         })
         .shared(connectionLive: .continuous)
         .asAny()
->>>>>>> 503d4d08
+    public var dataExplorer: RCDataExplorer = .view(ascending: false) {
+        didSet { view.didChange(dataExplorer: dataExplorer) }
+    }
 
     /// Create new instance with default element builder
     ///
@@ -425,18 +421,12 @@
         set { view.keepSynced = newValue }
         get { return view.keepSynced }
     }
-<<<<<<< HEAD
-    public var changes: AnyListenable<RCEvent> {
-        return view.changes
-    }
-    public var dataExplorer: RCDataExplorer = .view(ascending: false) {
-        didSet { view.didChange(dataExplorer: dataExplorer) }
-    }
-=======
     public lazy var changes: AnyListenable<RCEvent> = self.view.changes
         .shared(connectionLive: .continuous)
         .asAny()
->>>>>>> 503d4d08
+    public var dataExplorer: RCDataExplorer = .view(ascending: false) {
+        didSet { view.didChange(dataExplorer: dataExplorer) }
+    }
 
     /// Create new instance with default element builder
     ///
