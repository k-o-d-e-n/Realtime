--- conflicted
+++ resolved
@@ -66,7 +66,7 @@
 }
 
 public protocol FireDataRepresented {
-    init(fireData: FireDataProtocol, strongly: Bool) throws
+    init(fireData: FireDataProtocol, exactly: Bool) throws
 
     /// Applies value of data snapshot
     ///
@@ -77,14 +77,10 @@
     mutating func apply(_ data: FireDataProtocol, exactly: Bool) throws
 }
 extension FireDataRepresented {
-<<<<<<< HEAD
     init(fireData: FireDataProtocol) throws {
-        try self.init(fireData: fireData, strongly: true)
-    }
-    mutating public func apply(_ data: FireDataProtocol, strongly: Bool) throws {
-=======
+        try self.init(fireData: fireData, exactly: true)
+    }
     mutating public func apply(_ data: FireDataProtocol, exactly: Bool) throws {
->>>>>>> 57ccbc26
         self = try Self.init(fireData: data)
     }
     mutating func apply(_ data: FireDataProtocol) throws {
@@ -113,7 +109,7 @@
 /// You shouldn't apply for some custom values.
 public protocol FireDataValue: FireDataRepresented {}
 extension FireDataValue {
-    public init(fireData: FireDataProtocol, strongly: Bool) throws {
+    public init(fireData: FireDataProtocol, exactly: Bool) throws {
         guard let v = fireData.value as? Self else {
             throw RealtimeError(initialization: Self.self, fireData.value as Any)
         }
@@ -132,7 +128,7 @@
 //    }
 //}
 extension Array: FireDataValue, FireDataRepresented where Element: FireDataValue {
-    public init(fireData: FireDataProtocol, strongly: Bool) throws {
+    public init(fireData: FireDataProtocol, exactly: Bool) throws {
         guard let v = fireData.value as? Array<Element> else {
             throw RealtimeError(initialization: Array<Element>.self, fireData.value as Any)
         }
@@ -153,7 +149,7 @@
 //}
 
 extension Dictionary: FireDataValue, FireDataRepresented where Key: FireDataValue, Value == FireDataValue {
-    public init(fireData: FireDataProtocol, strongly: Bool) throws {
+    public init(fireData: FireDataProtocol, exactly: Bool) throws {
         guard let v = fireData.value as? [Key: Value] else {
             throw RealtimeError(initialization: [Key: Value].self, fireData.value as Any)
         }
