//
//  RealtimeArray.swift
//  LinkInTeam
//
//  Created by Denis Koryttsev on 18/02/17.
//  Copyright © 2017 Denis Koryttsev. All rights reserved.
//

import Foundation
import FirebaseDatabase

public extension RawRepresentable where RawValue == String {
    func array<Element>(from node: Node?) -> RealtimeArray<Element> {
        return RealtimeArray(in: Node(key: rawValue, parent: node))
    }
    func array<Element>(from node: Node?, elementOptions: [RealtimeValueOption: Any]) -> RealtimeArray<Element> {
        return array(from: node, builder: { (node, options) in
            let compoundOptions = options.merging(elementOptions, uniquingKeysWith: { remote, local in remote })
            return Element(in: node, options: compoundOptions)
        })
    }
    func array<Element>(from node: Node?, builder: @escaping RCElementBuilder<Element>) -> RealtimeArray<Element> {
        return RealtimeArray(in: Node(key: rawValue, parent: node), options: [.elementBuilder: builder])
    }
}
public extension Node {
    func array<Element>() -> RealtimeArray<Element> {
        return RealtimeArray(in: self)
    }
}

// MARK: Implementation RealtimeCollection`s

public extension RealtimeArray {
    convenience init<E>(in node: Node?, elements: LinkedRealtimeArray<E>) {
        self.init(in: node,
                  options: [.elementBuilder: elements.storage.elementBuilder],
                  viewSource: elements._view.source)
    }
}

/// # Realtime Array
/// ## https://stackoverflow.com/questions/24047991/does-swift-have-documentation-comments-or-tools/28633899#28633899
/// Comment writing guide
public final class RealtimeArray<Element>: _RealtimeValue, ChangeableRealtimeValue, RC where Element: WritableRealtimeValue & RealtimeValueEvents {
    public override var version: Int? { return nil }
    public override var raw: FireDataValue? { return nil }
    public override var payload: [String : FireDataValue]? { return nil }
    override var _hasChanges: Bool { return !storage.localElements.isEmpty }
    public internal(set) var storage: RCArrayStorage<Element>
    public var view: RealtimeCollectionView { return _view }
    public var isPrepared: Bool { return _view.isPrepared }

    let _view: AnyRealtimeCollectionView<[RCItem], RealtimeArray>

    public convenience required init(in node: Node?, options: [RealtimeValueOption: Any]) {
        let viewParentNode = node.flatMap { $0.isRooted ? $0.linksNode : nil }
        self.init(
            in: node,
            options: options,
            viewSource: InternalKeys.items.property(from: viewParentNode, representer: Representer<[RCItem]>(collection: Representer.fireData).defaultOnEmpty())
        )
    }

    init(in node: Node?,
         options: [RealtimeValueOption: Any],
         viewSource: RealtimeProperty<[RCItem]>) {
        let builder = options[.elementBuilder] as? RCElementBuilder<Element> ?? Element.init
        self.storage = RCArrayStorage(sourceNode: node, elementBuilder: builder, elements: [:], localElements: [])
        self._view = AnyRealtimeCollectionView(viewSource)
        super.init(in: node, options: options)
        self._view.collection = self
    }

    // Implementation

    public func contains(_ element: Element) -> Bool {
        return _view.contains { $0.dbKey == element.dbKey }
    }
    public subscript(position: Int) -> Element { return storage.object(for: _view[position]) }
    public var startIndex: Int { return _view.startIndex }
    public var endIndex: Int { return _view.endIndex }
    public func index(after i: Int) -> Int { return _view.index(after: i) }
    public func index(before i: Int) -> Int { return _view.index(before: i) }
    public func listening(changes handler: @escaping () -> Void) -> ListeningItem {
        return _view.source.map { _ in }.listeningItem(onValue: handler)
    }
    @discardableResult
    override public func runObserving() -> Bool { return _view.source.runObserving() }
    override public func stopObserving() { _view.source.stopObserving() }
    override public var debugDescription: String { return _view.source.debugDescription }
    public func prepare(forUse completion: Assign<(Error?)>) { _view.prepare(forUse: completion) }
    
    // TODO: Create Realtime wrapper for DatabaseQuery
    // TODO: Check filter with difficult values aka dictionary
    public func filtered<Node: RawRepresentable>(by value: Any, for node: Node, completion: @escaping ([Element], Error?) -> ()) where Node.RawValue == String {
        filtered(with: { $0.queryOrdered(byChild: node.rawValue).queryEqual(toValue: value) }, completion: completion)
    }
    
    public func filtered(with query: (DatabaseReference) -> DatabaseQuery, completion: @escaping ([Element], Error?) -> ()) {
        guard let ref = node?.reference() else  {
            fatalError("Can`t get database reference")
        }
        checkPreparation()

        query(ref).observeSingleEvent(of: .value, with: { (data) in
            do {
                try self.apply(data, exactly: false)
                completion(self.filter { data.hasChild($0.dbKey) }, nil)
            } catch let e {
                completion(self.filter { data.hasChild($0.dbKey) }, e)
            }
        }) { (error) in
            completion([], error)
        }
    }
    
    // MARK: Mutating

    @discardableResult
    public func write(element: Element, at index: Int? = nil, in transaction: RealtimeTransaction? = nil) throws -> RealtimeTransaction {
        guard isRooted else { fatalError("This method is available only for rooted objects. Use method insert(element:at:)") }
        guard !element.isReferred || element.node!.parent == storage.sourceNode
            else { fatalError("Element must not be referred in other location") }
        guard isPrepared else {
            let transaction = transaction ?? RealtimeTransaction()
            transaction.addPrecondition { [unowned transaction] promise in
                self.prepare(forUse: .just { collection, err in
                    if let e = err {
                        promise.reject(e)
                    } else {
                        do {
                            try collection._insert(element, at: index, in: transaction)
                            promise.fulfill()
                        } catch let e {
                            promise.reject(e)
                        }
                    }
                })
            }
            return transaction
        }

        return try _insert(element, at: index, in: transaction)
    }

    public func insert(element: Element, at index: Int? = nil) {
        guard isStandalone else { fatalError("This method is available only for standalone objects. Use method write(element:at:in:)") }
        guard !element.isReferred || element.node!.parent == storage.sourceNode
            else { fatalError("Element must not be referred in other location") }
        let contains = element.node.map { n in storage.localElements.contains(where: { $0.dbKey == n.key }) } ?? false
        guard !contains else {
            fatalError("Element with such key already exists")
        }

        storage.localElements.insert(element, at: index ?? storage.localElements.count)
    }

    @discardableResult
    func _insert(_ element: Element, at index: Int? = nil, in transaction: RealtimeTransaction? = nil) throws -> RealtimeTransaction {
        guard element.node.map({ _ in !contains(element) }) ?? true
            else { fatalError("Element with such key already exists") }

        let transaction = transaction ?? RealtimeTransaction()
        try _write(element, at: index ?? count, by: (storage: node!, itms: _view.source.node!), in: transaction)
        return transaction
    }

    func _write(_ element: Element, at index: Int,
                by location: (storage: Node, itms: Node), in transaction: RealtimeTransaction) throws {
        let elementNode = element.node.map { $0.moveTo(location.storage); return $0 } ?? location.storage.childByAutoId()
        let itemNode = location.itms.child(with: elementNode.key)
        let link = elementNode.generate(linkTo: itemNode)
        let item = RCItem(element: element, key: elementNode.key, linkID: link.link.id, index: index)

        var reversion: () -> Void {
            let sourceRevers = _view.source.hasChanges ?
                nil : _view.source.currentReversion()

            return { [weak self] in
                sourceRevers?()
                self?.storage.elements.removeValue(forKey: item.dbKey)
            }
        }
        transaction.addReversion(reversion)
        _view.insert(item, at: item.index)
        storage.store(value: element, by: item)
        transaction.addValue(item.fireValue, by: itemNode)
        transaction.addValue(link.link.fireValue, by: link.node)
        try transaction._set(element, by: elementNode)
    }

    @discardableResult
    public func remove(element: Element, in transaction: RealtimeTransaction? = nil) -> RealtimeTransaction? {
        guard isRooted else { fatalError("This method is available only for rooted objects") }

        let transaction = transaction ?? RealtimeTransaction()
        guard isPrepared else {
            transaction.addPrecondition { [unowned transaction] promise in
                self.prepare(forUse: .just { collection, err in
                    if let e = err {
                        promise.reject(e)
                    } else {
                        collection._remove(element, in: transaction)
                        promise.fulfill()
                    }
                })
            }
            return transaction
        }

        _remove(element, in: transaction)
        return transaction
    }

    @discardableResult
    public func remove(at index: Int, in transaction: RealtimeTransaction? = nil) -> RealtimeTransaction {
        guard isRooted else { fatalError("This method is available only for rooted objects") }

        let transaction = transaction ?? RealtimeTransaction()
        guard isPrepared else {
            transaction.addPrecondition { [unowned transaction] promise in
                self.prepare(forUse: .just { collection, err in
                    if let e = err {
                        promise.reject(e)
                    } else {
                        collection._remove(at: index, in: transaction)
                        promise.fulfill()
                    }
                })
            }
            return transaction
        }

        _remove(at: index, in: transaction)
        return transaction
    }

    func _remove(_ element: Element, in transaction: RealtimeTransaction) {
        if let index = _view.index(where: { $0.dbKey == element.dbKey }) {
            return _remove(at: index, in: transaction)
        } else {
            debugFatalError("Tries to remove not existed value")
        }
    }

    func _remove(at index: Int, in transaction: RealtimeTransaction) {
        if !_view.source.hasChanges {
            transaction.addReversion(_view.source.currentReversion())
        }
        let item = _view.remove(at: index)
        let element = storage.elements.removeValue(forKey: item.dbKey) ?? storage.object(for: item)
        element.willRemove(in: transaction, from: storage.sourceNode)
        transaction.addReversion { [weak self] in
            self?.storage.elements[item.dbKey] = element
        }
        transaction.removeValue(by: _view.source.node!.child(with: item.dbKey)) // remove item element
        transaction.removeValue(by: storage.sourceNode.child(with: item.dbKey)) // remove element
        transaction.addCompletion { result in
            if result {
                element.didRemove()
            }
        }
    }
    
    // MARK: Realtime

<<<<<<< HEAD
    public required init(fireData: FireDataProtocol, strongly: Bool) throws {
        let node = fireData.node
        let viewParentNode = node.flatMap { $0.isRooted ? $0.linksNode : nil }
        self.storage = RCArrayStorage(sourceNode: node, elementBuilder: Element.init, elements: [:], localElements: [])
        self._view = AnyRealtimeCollectionView(InternalKeys.items._property(from: viewParentNode, representer: Representer<[RCItem]>(collection: Representer.fireData).defaultOnEmpty()))
        try super.init(fireData: fireData, strongly: strongly)
        self._view.collection = self
=======
    public required convenience init(fireData: FireDataProtocol) throws {
        self.init(in: fireData.dataRef.map(Node.from))
        try apply(fireData, exactly: true)
>>>>>>> 57ccbc26
    }

    var _snapshot: (FireDataProtocol, Bool)?
    override public func apply(_ data: FireDataProtocol, exactly: Bool) throws {
        guard _view.isPrepared else {
            _snapshot = (data, exactly)
            return
        }
        _snapshot = nil
        try _view.forEach { key in
            guard data.hasChild(key.dbKey) else {
                if exactly { storage.elements.removeValue(forKey: key.dbKey) }
                return
            }
            let childData = data.child(forPath: key.dbKey)
            if var element = storage.elements[key.dbKey] {
                try element.apply(childData, exactly: exactly)
            } else {
                storage.elements[key.dbKey] = try Element(fireData: childData, exactly: exactly)
            }
        }
    }

    override func _writeChanges(to transaction: RealtimeTransaction, by node: Node) throws {
        for (index, element) in storage.localElements.enumerated() {
            try _write(element,
                       at: index,
                       by: (storage: node,
                            itms: Node(key: InternalKeys.items, parent: node.linksNode)),
                       in: transaction)
        }
    }

    /// Collection does not respond for versions and raw value, and also payload.
    /// To change value version/raw can use enum, but use modified representer.
    override func _write(to transaction: RealtimeTransaction, by node: Node) throws {
//        super._write(to: transaction, by: node)
        // writes changes because after save collection can use only transaction mutations
        try _writeChanges(to: transaction, by: node)
    }

    public func didPrepare() {
        try? _snapshot.map(apply)
    }

//    override public func willSave(in transaction: RealtimeTransaction, in parent: Node, by key: String) {

//    }
    public override func didSave(in database: RealtimeDatabase, in parent: Node, by key: String) {
        super.didSave(in: database, in: parent, by: key)
        if let node = self.node {
            _view.source.didSave(in: database, in: node.linksNode)
            storage.sourceNode = node
        }
        storage.localElements.removeAll()
        storage.elements.forEach { $1.didSave(in: database, in: storage.sourceNode, by: $0) }
    }

    public override func willRemove(in transaction: RealtimeTransaction, from ancestor: Node) {  // TODO: Elements don't receive willRemove event
        super.willRemove(in: transaction, from: ancestor)
        if ancestor == node?.parent {
            transaction.removeValue(by: node!.linksNode)
        }
    }
    override public func didRemove(from node: Node) {
        super.didRemove(from: node)
        _view.source.didRemove()
        storage.elements.values.forEach { $0.didRemove(from: storage.sourceNode) }
    }
}<|MERGE_RESOLUTION|>--- conflicted
+++ resolved
@@ -265,19 +265,13 @@
     
     // MARK: Realtime
 
-<<<<<<< HEAD
-    public required init(fireData: FireDataProtocol, strongly: Bool) throws {
+    public required init(fireData: FireDataProtocol, exactly: Bool) throws {
         let node = fireData.node
         let viewParentNode = node.flatMap { $0.isRooted ? $0.linksNode : nil }
         self.storage = RCArrayStorage(sourceNode: node, elementBuilder: Element.init, elements: [:], localElements: [])
-        self._view = AnyRealtimeCollectionView(InternalKeys.items._property(from: viewParentNode, representer: Representer<[RCItem]>(collection: Representer.fireData).defaultOnEmpty()))
-        try super.init(fireData: fireData, strongly: strongly)
+        self._view = AnyRealtimeCollectionView(InternalKeys.items.property(from: viewParentNode, representer: Representer<[RCItem]>(collection: Representer.fireData).defaultOnEmpty()))
+        try super.init(fireData: fireData, exactly: exactly)
         self._view.collection = self
-=======
-    public required convenience init(fireData: FireDataProtocol) throws {
-        self.init(in: fireData.dataRef.map(Node.from))
-        try apply(fireData, exactly: true)
->>>>>>> 57ccbc26
     }
 
     var _snapshot: (FireDataProtocol, Bool)?
