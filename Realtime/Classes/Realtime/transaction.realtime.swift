//
//  Transaction.swift
//  Realtime
//
//  Created by Denis Koryttsev on 16/03/2018.
//

import Foundation
import FirebaseDatabase
import FirebaseStorage

/// TODO: Reconsider it
public protocol Reverting: class {
    /// reverts last change
    func revert()

    /// returns closure to revert last change
    func currentReversion() -> () -> Void
}
extension Reverting where Self: ChangeableRealtimeValue {
    func revertIfChanged() {
        if hasChanges {
            revert()
        }
    }
}

/// Helps to make complex write transactions.
/// Provides addition of operations with completion handler, cancelation, and async preconditions.
public class Transaction {
    let database: RealtimeDatabase
    let storage: RealtimeStorage
    internal var updateNode: ObjectNode = ObjectNode(node: .root)
    fileprivate var preconditions: [(Promise) -> Void] = []
    fileprivate var completions: [(Bool) -> Void] = []
    fileprivate var cancelations: [() -> Void] = []
    fileprivate var fileCancelations: [Node: () -> Void] = [:]
<<<<<<< HEAD
    fileprivate var scheduledMerges: [Transaction]?
    fileprivate var mergedToTransaction: Transaction?
=======
    fileprivate var scheduledMerges: [(Transaction, MergeStrategy)]?
>>>>>>> 567a9fc1
    fileprivate var state: State = .waiting
    fileprivate var substate: Substate = .none

    public var hasOperations: Bool { return updateNode.childs.count > 0 || preconditions.count > 0 }
    public var isCompleted: Bool { return state == .completed }
    public var isReverted: Bool { return substate == .reverted }
    public var isFailed: Bool { return state == .failed }
    public var isPerforming: Bool { return state == .performing }
    public var isCancelled: Bool { return state == .cancelled }
    public var isMerged: Bool { return state == .merged }
    public var isInvalidated: Bool { return isCompleted || isFailed || isCancelled || isMerged || isReverted }

    public enum State {
        case waiting, performing, completed, cancelled, failed
        case merged
    }
    public enum Substate {
        case none
        case reverted
    }

    public init(database: RealtimeDatabase = RealtimeApp.app.database,
                storage: RealtimeStorage = RealtimeApp.app.storage) {
        self.database = database
        self.storage = storage
    }

    deinit {
        if !isInvalidated {
            fatalError("Transaction requires performing, reversion or merging")
        }
    }

    private func clear() {
        updateNode.childs.removeAll()
        cancelations.removeAll()
        completions.removeAll()
        preconditions.removeAll()
    }

    fileprivate func invalidate(_ success: Bool) {
        completions.forEach { $0(success) }
        clear()
    }
}
extension Transaction: CustomStringConvertible {
    public var description: String { return updateNode.description }
}

extension Transaction {
    public typealias CommitState = (state: State, substate: Substate)

    fileprivate func runPreconditions(_ completion: @escaping ([Error]) -> Void) {
        guard !preconditions.isEmpty else { completion([]); return }

        let currentPreconditions = self.preconditions
        self.preconditions.removeAll()

        let group = DispatchGroup()
        (0..<currentPreconditions.count).forEach { _ in group.enter() }

        let lock = NSRecursiveLock()
        var errors: [Error] = []
        let addError: (Error) -> Void = { err in
            lock.lock()
            errors.append(err)
            lock.unlock()
        }

        let failPromise = Promise(
            action: group.leave,
            error: { e in
                addError(e)
                group.leave()
            }
        )
        currentPreconditions.forEach { $0(failPromise) }

        group.notify(queue: .main) {
            self.runPreconditions({ (errs) in
                completion(errors + errs)
            })
        }
    }

    /// registers new single value for specified reference
    func _addValue(_ cacheValue: CacheNode) { // TODO: Write different methods only for available values
        updateNode._addValueAsInSingleTransaction(cacheValue)
    }

    func performUpdate(_ completion: @escaping (Error?) -> Void) {
        database.commit(transaction: self, completion: completion)
    }

    public enum FileCompletion {
        case meta(RealtimeMetadata)
        case error(Node, Error)
    }

    func performUpdateFiles(_ completion: @escaping ([FileCompletion]) -> Void) {
        storage.commit(transaction: self, completion: completion)
    }

    internal func _set<T: WritableRealtimeValue>(_ value: T, by node: Realtime.Node) throws {
        guard node.isRooted else { fatalError("Node to set must be rooted") }

        try value.write(to: self, by: node)
    }

    /// adds operation of delete RealtimeValue
    internal func _delete<T: RealtimeValue & RealtimeValueEvents>(_ value: T) {
        guard let node = value.node, node.isRooted else { fatalError("Value must be rooted") }

        value.willRemove(in: self)
        removeValue(by: node)
    }

    internal func _update<T: ChangeableRealtimeValue & RealtimeValueEvents & Reverting>(_ value: T, by updatedNode: Realtime.Node) throws {
        guard updatedNode.isRooted else { fatalError("Node to update must be rooted") }
        guard value.hasChanges else { return debugFatalError("Value has not changes") }

        value.willUpdate(through: updatedNode, in: self)
        try value.writeChanges(to: self, by: updatedNode)
        reverse(value)
    }
}
extension Transaction {
    func addLink<Value: RealtimeValue>(_ link: SourceLink, for value: Value) throws {
        addValue(try link.defaultRepresentation(), by: value.node!.linksItemsNode.child(with: link.id))
    }
}

// MARK: Public

extension Transaction: Reverting {
    /// reverts all changes for which cancellations have been added
    public func revert() {
        revertValues()
        revertFiles()
    }

    public func revertFiles() {
        guard state == .waiting || isFailed else { fatalError("Reversion cannot be made") }

        fileCancelations.forEach { $0.value() }
    }

    func revertFile(by node: Node) {
        guard state == .waiting || isFailed else { fatalError("Reversion cannot be made") }

        fileCancelations[node]?()
    }

    public func revertValues() {
        guard state == .waiting || isFailed else { fatalError("Reversion cannot be made") }

        cancelations.forEach { $0() }
        substate = .reverted
    }

    /// returns closure to revert last change
    public func currentReversion() -> () -> Void {
        guard !isInvalidated else { fatalError("Transaction is invalidated. Create new.") }

        let cancels = cancelations
        return { cancels.forEach { $0() } }
    }
}

public extension Transaction {
    /// Applies made changes in the database
    ///
    /// - Parameters:
    ///   - revertOnError: Indicates that all changes will be reverted on error
    ///   - completion: Completion closure with results
    public func commit(revertOnError: Bool = true,
                       with completion: ((CommitState, [Error]?) -> Void)?) {
        commit(with: completion, filesCompletion: nil)
    }

    /// Applies made changes in the database
    ///
    /// - Parameters:
    ///   - revertOnError: Indicates that all changes will be reverted on error
    ///   - completion: Completion closure with results
    ///   - filesCompletion: Completion closure with results
    public func commit(revertOnError: Bool = true,
                       with completion: ((CommitState, [Error]?) -> Void)?,
                       filesCompletion: (([FileCompletion]) -> Void)?) {
        runPreconditions { (errors) in
            guard errors.isEmpty else {
                if revertOnError {
                    self.revert()
                }
                debugFatalError(errors.description)
                self.invalidate(false)
                completion?((self.state, self.substate), errors)
                return
            }
            do {
<<<<<<< HEAD
                try self.scheduledMerges?.forEach { try self._merge($0) }
=======
                try self.scheduledMerges?.forEach(self.merge)
>>>>>>> 567a9fc1
                self.state = .performing

                guard self.updateNode.childs.count > 0 else {
                    fatalError("Try commit empty transaction")
                }

                var error: Error?
                let group = DispatchGroup()
                group.enter(); group.enter()
                self.performUpdate({ (err) in
                    error = err
                    group.leave()
                })

                self.performUpdateFiles({ (res) in
                    if revertOnError {
                        res.forEach({ (result) in
                            switch result {
                            case .error(let n, let e):
                                debugLog(e.localizedDescription)
                                self.revertFile(by: n)
                            default: break
                            }
                        })
                    }
                    group.leave()
                    filesCompletion?(res)
                })

                group.notify(queue: .main, execute: {
                    if let e = error {
                        self.state = .failed
                        debugFatalError(e.localizedDescription)
                        if revertOnError {
                            self.revertValues()
                        }
                    } else {
                        self.state = .completed
                    }
                    self.invalidate(self.state != .failed)
                    completion?((self.state, self.substate), error.map { [$0] })
                })
            } catch let e {
                completion?((self.state, self.substate), [e])
            }
        }
    }

    /// registers new cancelation of made changes
    public func addReversion(_ reversion: @escaping () -> Void) {
        if let merged = mergedToTransaction {
            merged.addReversion(reversion)
        } else {
            guard !isInvalidated else { fatalError("Transaction is invalidated. Create new.") }

            cancelations.insert(reversion, at: 0)
        }
    }

    /// registers new cancelation of made changes
    public func addFileReversion(_ node: Node, _ reversion: @escaping () -> Void) {
        if let merged = mergedToTransaction {
            merged.addFileReversion(node, reversion)
        } else {
            guard !isInvalidated else { fatalError("Transaction is invalidated. Create new.") }

            fileCancelations[node] = reversion
        }
    }

    /// registers new completion handler for transaction
    public func addCompletion(_ completion: @escaping (Bool) -> Void) {
        if let merged = mergedToTransaction {
            merged.addCompletion(completion)
        } else {
            guard !isInvalidated else { fatalError("Transaction is invalidated. Create new.") }

            completions.append(completion)
        }
    }

    /// registers new precondition action
    public func addPrecondition(_ precondition: @escaping (Promise) -> Void) {
        if let merged = mergedToTransaction {
            merged.addPrecondition(precondition)
        } else {
            guard !isInvalidated else { fatalError("Transaction is invalidated. Create new.") }

            preconditions.append(precondition)
        }
    }

    /// Adds `Data` value as file
    ///
    /// - Parameters:
    ///   - value: `Data` type value
    ///   - node: Target node
    public func addFile(_ value: Data, by node: Realtime.Node) {
        if let merged = mergedToTransaction {
            merged.addFile(value, by: node)
        } else {
            guard node.isRooted else { fatalError("Node should be rooted") }

<<<<<<< HEAD
            _addValue(FileNode.self, value, by: node)
        }
=======
        _addValue(.file(FileNode(node: node, value: value)))
>>>>>>> 567a9fc1
    }

    public func addFile<T>(_ file: File<T>, by node: Realtime.Node? = nil) throws {
        if let merged = mergedToTransaction {
            try merged.addFile(file, by: node)
        } else {
            guard let node = node ?? file.node else { fatalError("Node should be rooted") }

            try file._write(to: self, by: node)
        }
    }

    /// Removes file by specified node
    ///
    /// - Parameters:
    ///   - node: Target node
<<<<<<< HEAD
    public func removeFile(by node: Realtime.Node) {
        if let merged = mergedToTransaction {
            merged.removeFile(by: node)
        } else {
            guard node.isRooted else { fatalError("Node should be rooted") }

            _addValue(FileNode.self, nil, by: node)
        }
=======
    public func removeFile(by node: Realtime.Node) throws {
        guard node.isRooted else { fatalError("Node should be rooted") }

        _addValue(.file(FileNode(node: node, value: nil)))
>>>>>>> 567a9fc1
    }

    /// Adds Realtime database value
    ///
    /// - Parameters:
    ///   - value: Untyped value
    ///   - node: Target node
    public func addValue(_ value: Any, by node: Realtime.Node) {
        if let merged = mergedToTransaction {
            merged.addValue(value, by: node)
        } else {
            guard node.isRooted else { fatalError("Node should be rooted") }

<<<<<<< HEAD
            _addValue(ValueNode.self, value, by: node)
        }
=======
        _addValue(.value(ValueNode(node: node, value: value)))
>>>>>>> 567a9fc1
    }

    /// Removes Realtime data by specified node
    ///
    /// - Parameters:
    ///   - node: Target node
    public func removeValue(by node: Realtime.Node) {
        if let merged = mergedToTransaction {
            merged.removeValue(by: node)
        } else {
            guard node.isRooted else { fatalError("Node should be rooted") }

<<<<<<< HEAD
            _addValue(ValueNode.self, nil, by: node)
        }
=======
        _addValue(.value(ValueNode(node: node, value: nil)))
>>>>>>> 567a9fc1
    }

    /// adds operation of save RealtimeValue as single value
    func set<T: WritableRealtimeValue & RealtimeValueEvents>(_ value: T, by node: Realtime.Node) throws {
        if let merged = mergedToTransaction {
            try merged.set(value, by: node)
        } else {
            let database = self.database
            try _set(value, by: node)
            addCompletion { (result) in
                if result {
                    value.didSave(in: database, in: node.parent ?? .root, by: node.key)
                }
            }
        }
    }

    /// adds operation of delete RealtimeValue
    func delete<T: RealtimeValue & RealtimeValueEvents>(_ value: T) {
        if let merged = mergedToTransaction {
            merged.delete(value)
        } else {
            _delete(value)
            addCompletion { (result) in
                if result {
                    value.didRemove()
                }
            }
        }
    }

    /// adds operation of update RealtimeValue
    func update<T: ChangeableRealtimeValue & RealtimeValueEvents & Reverting>(_ value: T) throws {
        if let merged = mergedToTransaction {
            try merged.update(value)
        } else {
            guard let updatedNode = value.node else { fatalError("Value must be rooted") }

            try _update(value, by: updatedNode)
            addCompletion { (result) in
                if result {
                    value.didUpdate(through: updatedNode)
                }
            }
        }
    }

    /// adds current revertion action for reverting entity
    public func reverse<T: Reverting>(_ cancelable: T) {
        addReversion(cancelable.currentReversion())
    }

    enum MergeStrategy {
        case old
        case new
    }

    /// method to merge actions of other transaction
<<<<<<< HEAD
    public func merge(_ other: Transaction, conflictResolver: (UpdateNode, UpdateNode) -> Any? = { f, s in f.value }) throws {
        guard other.mergedToTransaction == nil else { fatalError("Transaction already merged to other transaction") }
        try _merge(other, conflictResolver: conflictResolver)
    }

    internal func _merge(_ other: Transaction, conflictResolver: (UpdateNode, UpdateNode) -> Any? = { f, s in f.value }) throws {
=======
    public func merge(_ other: Transaction, strategy: MergeStrategy = .new) throws {
>>>>>>> 567a9fc1
        guard other !== self else { fatalError("Attemption merge the same transaction") }
        guard other.preconditions.isEmpty else {
            other.preconditions.forEach(addPrecondition)
            other.preconditions.removeAll()
<<<<<<< HEAD
            other.mergedToTransaction = self
            scheduledMerges = scheduledMerges.map { $0 + [other] } ?? [other]
=======
            scheduledMerges = scheduledMerges.map { $0 + [(other, strategy)] } ?? [(other, strategy)]
>>>>>>> 567a9fc1
            return
        }
        try updateNode._mergeWithObject(
            theSameReference: other.updateNode,
            conflictResolver: { old, new in
                switch strategy {
                case .new: return new
                case .old: return old
                }
            },
            didAppend: nil
        )
        other.completions.forEach(addCompletion)
        addReversion(other.currentReversion())
        other.state = .merged
        other.mergedToTransaction = nil
    }

    /// cancels transaction without revertion
    public func cancel() {
        guard mergedToTransaction == nil else { fatalError("Transaction already merged to other transaction") }
        state = .cancelled
        invalidate(false)
    }
}<|MERGE_RESOLUTION|>--- conflicted
+++ resolved
@@ -35,12 +35,8 @@
     fileprivate var completions: [(Bool) -> Void] = []
     fileprivate var cancelations: [() -> Void] = []
     fileprivate var fileCancelations: [Node: () -> Void] = [:]
-<<<<<<< HEAD
-    fileprivate var scheduledMerges: [Transaction]?
+    fileprivate var scheduledMerges: [(Transaction, MergeStrategy)]?
     fileprivate var mergedToTransaction: Transaction?
-=======
-    fileprivate var scheduledMerges: [(Transaction, MergeStrategy)]?
->>>>>>> 567a9fc1
     fileprivate var state: State = .waiting
     fileprivate var substate: Substate = .none
 
@@ -241,11 +237,7 @@
                 return
             }
             do {
-<<<<<<< HEAD
-                try self.scheduledMerges?.forEach { try self._merge($0) }
-=======
-                try self.scheduledMerges?.forEach(self.merge)
->>>>>>> 567a9fc1
+                try self.scheduledMerges?.forEach(self._merge)
                 self.state = .performing
 
                 guard self.updateNode.childs.count > 0 else {
@@ -349,12 +341,8 @@
         } else {
             guard node.isRooted else { fatalError("Node should be rooted") }
 
-<<<<<<< HEAD
-            _addValue(FileNode.self, value, by: node)
-        }
-=======
-        _addValue(.file(FileNode(node: node, value: value)))
->>>>>>> 567a9fc1
+            _addValue(.file(FileNode(node: node, value: value)))
+        }
     }
 
     public func addFile<T>(_ file: File<T>, by node: Realtime.Node? = nil) throws {
@@ -371,21 +359,14 @@
     ///
     /// - Parameters:
     ///   - node: Target node
-<<<<<<< HEAD
     public func removeFile(by node: Realtime.Node) {
         if let merged = mergedToTransaction {
             merged.removeFile(by: node)
         } else {
             guard node.isRooted else { fatalError("Node should be rooted") }
 
-            _addValue(FileNode.self, nil, by: node)
-        }
-=======
-    public func removeFile(by node: Realtime.Node) throws {
-        guard node.isRooted else { fatalError("Node should be rooted") }
-
-        _addValue(.file(FileNode(node: node, value: nil)))
->>>>>>> 567a9fc1
+            _addValue(.file(FileNode(node: node, value: nil)))
+        }
     }
 
     /// Adds Realtime database value
@@ -399,12 +380,8 @@
         } else {
             guard node.isRooted else { fatalError("Node should be rooted") }
 
-<<<<<<< HEAD
-            _addValue(ValueNode.self, value, by: node)
-        }
-=======
-        _addValue(.value(ValueNode(node: node, value: value)))
->>>>>>> 567a9fc1
+            _addValue(.value(ValueNode(node: node, value: value)))
+        }
     }
 
     /// Removes Realtime data by specified node
@@ -417,12 +394,8 @@
         } else {
             guard node.isRooted else { fatalError("Node should be rooted") }
 
-<<<<<<< HEAD
-            _addValue(ValueNode.self, nil, by: node)
-        }
-=======
-        _addValue(.value(ValueNode(node: node, value: nil)))
->>>>>>> 567a9fc1
+            _addValue(.value(ValueNode(node: node, value: nil)))
+        }
     }
 
     /// adds operation of save RealtimeValue as single value
@@ -481,26 +454,18 @@
     }
 
     /// method to merge actions of other transaction
-<<<<<<< HEAD
-    public func merge(_ other: Transaction, conflictResolver: (UpdateNode, UpdateNode) -> Any? = { f, s in f.value }) throws {
+    public func merge(_ other: Transaction, strategy: MergeStrategy = .new) throws {
         guard other.mergedToTransaction == nil else { fatalError("Transaction already merged to other transaction") }
-        try _merge(other, conflictResolver: conflictResolver)
-    }
-
-    internal func _merge(_ other: Transaction, conflictResolver: (UpdateNode, UpdateNode) -> Any? = { f, s in f.value }) throws {
-=======
-    public func merge(_ other: Transaction, strategy: MergeStrategy = .new) throws {
->>>>>>> 567a9fc1
+        try _merge(other, strategy: strategy)
+    }
+
+    internal func _merge(_ other: Transaction, strategy: MergeStrategy = .new) throws {
         guard other !== self else { fatalError("Attemption merge the same transaction") }
         guard other.preconditions.isEmpty else {
             other.preconditions.forEach(addPrecondition)
             other.preconditions.removeAll()
-<<<<<<< HEAD
             other.mergedToTransaction = self
-            scheduledMerges = scheduledMerges.map { $0 + [other] } ?? [other]
-=======
             scheduledMerges = scheduledMerges.map { $0 + [(other, strategy)] } ?? [(other, strategy)]
->>>>>>> 567a9fc1
             return
         }
         try updateNode._mergeWithObject(
