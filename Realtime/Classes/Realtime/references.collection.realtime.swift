--- conflicted
+++ resolved
@@ -55,12 +55,6 @@
         set { view.keepSynced = newValue }
         get { return view.keepSynced }
     }
-<<<<<<< HEAD
-    public var changes: AnyListenable<RCEvent> { return view.changes }
-    public var dataExplorer: RCDataExplorer = .view(ascending: false) {
-        didSet { view.didChange(dataExplorer: dataExplorer) }
-    }
-=======
     public lazy var changes: AnyListenable<RCEvent> = self.view.changes
         .do(onValue: { [unowned self] event in
             switch event {
@@ -73,7 +67,9 @@
         })
         .shared(connectionLive: .continuous)
         .asAny()
->>>>>>> 503d4d08
+    public var dataExplorer: RCDataExplorer = .view(ascending: false) {
+        didSet { view.didChange(dataExplorer: dataExplorer) }
+    }
 
     /// Creates new instance associated with database node
     ///
