//
//  AssociatedValues.swift
//  Realtime
//
//  Created by Denis Koryttsev on 16/03/2018.
//

import Foundation
import FirebaseDatabase

public extension RawRepresentable where RawValue == String {
    func dictionary<Key, Value>(in object: Object, keys: Node) -> AssociatedValues<Key, Value> {
        return AssociatedValues(
            in: Node(key: rawValue, parent: object.node),
            options: [
                .database: object.database as Any,
                .keysNode: keys
            ]
        )
    }
    func dictionary<Key, Value>(in object: Object, keys: Node, elementOptions: [ValueOption: Any]) -> AssociatedValues<Key, Value> {
        let db = object.database as Any
        return dictionary(in: object, keys: keys, builder: { (node, options) in
            var compoundOptions = options.merging(elementOptions, uniquingKeysWith: { remote, local in remote })
            compoundOptions[.database] = db
            return Value(in: node, options: compoundOptions)
        })
    }
    func dictionary<Key, Value>(in object: Object, keys: Node, builder: @escaping RCElementBuilder<Value>) -> AssociatedValues<Key, Value> {
        return AssociatedValues(
            in: Node(key: rawValue, parent: object.node),
            options: [
                .database: object.database as Any,
                .keysNode: keys,
                .elementBuilder: builder
            ]
        )
    }
}

extension ValueOption {
    public static let keysNode = ValueOption("realtime.dictionary.keys")
}

/// A type that can used as key in `AssociatedValues` collection.
public typealias HashableValue = Hashable & RealtimeValue

/// A Realtime database collection that stores elements in own database node as is,
/// as full objects, that keyed by database key of `Key` element.
public final class AssociatedValues<Key, Value>: _RealtimeValue, ChangeableRealtimeValue, RealtimeCollection
where Value: WritableRealtimeValue & RealtimeValueEvents, Key: HashableValue {
    override var _hasChanges: Bool { return view._hasChanges }
    internal(set) var storage: RCDictionaryStorage<Key, Value>
    internal private(set) var valueBuilder: RealtimeValueBuilder<Value>
    internal private(set) var keyBuilder: RealtimeValueBuilder<Key>

    public override var raw: RealtimeDataValue? { return nil }
    public override var payload: [String : RealtimeDataValue]? { return nil }
    public let view: SortedCollectionView<RDItem>
    public var isSynced: Bool { return view.isSynced }
    public override var isObserved: Bool { return view.isObserved }
    public override var canObserve: Bool { return view.canObserve }
    public var keepSynced: Bool {
        set { view.keepSynced = newValue }
        get { return view.keepSynced }
    }
<<<<<<< HEAD
    public var changes: AnyListenable<RCEvent> { return view.changes }
    public var dataExplorer: RCDataExplorer = .view(ascending: false) {
        didSet { view.didChange(dataExplorer: dataExplorer) }
    }
=======
    public lazy var changes: AnyListenable<RCEvent> = self.view.changes
        .do(onValue: { [unowned self] (e) in
            switch e {
            case .initial: break
            case .updated(let deleted, _, _, _):
                deleted.forEach({ i in
                    _ = self.storage
                        .element(for: self.view[i].dbKey)
                        .map({ self.storage.remove(for: $0.key) })
                })
            }
        })
        .shared(connectionLive: .continuous)
        .asAny()
>>>>>>> 503d4d08

    /// Creates new instance associated with database node
    ///
    /// Available options:
    /// - keysNode(**required**): Database node where keys elements are located
    /// - database: Database reference
    /// - elementBuilder: Closure that calls to build elements lazily.
    /// - keyBuilder: Closure that calls to build key lazily.
    ///
    /// - Parameter node: Node location for value
    /// - Parameter options: Dictionary of options
    public required init(in node: Node?, options: [ValueOption: Any]) {
        guard case let keysNode as Node = options[.keysNode] else { fatalError("Skipped required options") }
        guard keysNode.isRooted else { fatalError("Keys must has rooted location") }

        let viewParentNode = node.flatMap { $0.isRooted ? $0.linksNode : nil }
        let valueBuilder = options[.elementBuilder] as? RCElementBuilder<Value> ?? Value.init
        self.valueBuilder = RealtimeValueBuilder(spaceNode: node, impl: valueBuilder)
        let keyBuilder = options[.keyBuilder] as? RCElementBuilder<Key> ?? Key.init
        self.keyBuilder = RealtimeValueBuilder(spaceNode: keysNode, impl: keyBuilder)
        self.storage = RCDictionaryStorage()
        self.view = SortedCollectionView(in: Node(key: InternalKeys.items, parent: viewParentNode), options: [.database: options[.database] as Any])
        super.init(in: node, options: options)
    }

    /// Currently no available
    public required convenience init(data: RealtimeDataProtocol, event: DatabaseDataEvent) throws {
        #if DEBUG
        fatalError("AssociatedValues does not supported init(data:event:) yet.")
        #else
        throw RealtimeError(source: .collection, description: "AssociatedValues does not supported init(data:event:) yet.")
        #endif
    }

    public convenience init(data: RealtimeDataProtocol, event: DatabaseDataEvent, keysNode: Node) throws {
        self.init(in: data.node, options: [.keysNode: keysNode, .database: data.database as Any])
        try apply(data, event: event)
    }

    // MARK: Implementation

    public typealias Element = (key: Key, value: Value)

    private var shouldLinking = true // TODO: Fix it
    public func unlinked() -> AssociatedValues<Key, Value> { shouldLinking = false; return self }

    public func makeIterator() -> IndexingIterator<AssociatedValues> { return IndexingIterator(_elements: self) } // iterator is not safe
    public subscript(position: Int) -> Element {
        let item = view[position]
        guard let element = storage.element(for: item.dbKey) else {
            let key = keyBuilder.buildKey(with: item)
            let value = valueBuilder.buildValue(with: item)
            storage.set(value: value, for: key)
            return (key, value)
        }
        return element
    }
    public subscript(key: Key) -> Value? {
        guard let v = storage.value(for: key) else {
            guard let item = view.first(where: { $0.dbKey == key.dbKey }) else {
                return nil
            }
            let value = valueBuilder.buildValue(with: item)
            storage.set(value: value, for: key)
            return value
        }
        return v
    }
    /// Returns a Boolean value indicating whether the sequence contains an
    /// element by passed key.
    ///
    /// - Parameter key: The key element to check for containment.
    /// - Returns: `true` if element is contained in the range; otherwise,
    ///   `false`.
    public func contains(valueBy key: Key) -> Bool {
        if isStandalone {
            return storage.value(for: key) != nil
        } else {
            return view.contains(where: { $0.dbKey == key.dbKey })
        }
    }

    var _snapshot: (RealtimeDataProtocol, DatabaseDataEvent)?
    override public func apply(_ data: RealtimeDataProtocol, event: DatabaseDataEvent) throws {
        guard view.isSynced else {
            _snapshot = (data, event)
            return
        }
        _snapshot = nil
        try view.forEach { key in
            guard data.hasChild(key.dbKey) else {
                if event == .value, let contained = storage.first(where: { $0.0.dbKey == key.dbKey }) { storage.remove(for: contained.key) }
                return
            }
            let childData = data.child(forPath: key.dbKey)
            if var element = storage.first(where: { $0.0.dbKey == key.dbKey })?.value {
                try element.apply(childData, event: event)
            } else {
                let keyEntity = keyBuilder.buildKey(with: key)
                var value = valueBuilder.buildValue(with: key)
                try value.apply(childData, event: event)
                storage.set(value: value, for: keyEntity)
            }
        }
    }

    /// Collection does not respond for versions and raw value, and also payload.
    /// To change value version/raw can use enum, but use modified representer.
    override func _write(to transaction: Transaction, by node: Node) throws {
        /// skip the call of super (_RealtimeValue)
        let view = self.view.elements
        transaction.addReversion { [weak self] in
            self?.view.elements = view
        }
        self.view.removeAll()
        for (key: key, value: value) in storage {
            try _write(value,
                       for: key,
                       by: (storage: node,
                            itms: Node(key: InternalKeys.items, parent: node.linksNode)),
                       in: transaction)
        }
    }

    public override func didSave(in database: RealtimeDatabase, in parent: Node, by key: String) {
        super.didSave(in: database, in: parent, by: key)
        if let node = self.node {
            view.didSave(in: database, in: node.linksNode)
            valueBuilder.spaceNode = node
        }
        storage.forEach { $0.value.didSave(in: database, in: valueBuilder.spaceNode, by: $0.key.dbKey) }
    }

    public override func willRemove(in transaction: Transaction, from ancestor: Node) {
        super.willRemove(in: transaction, from: ancestor)
        if ancestor == node?.parent {
            /// remove view if remove action is applying on collection
            transaction.delete(view)
        }
        storage.forEach { $1.willRemove(in: transaction, from: ancestor) }
    }
    override public func didRemove(from ancestor: Node) {
        super.didRemove(from: ancestor)
        view.didRemove()
        storage.forEach { $0.value.didRemove(from: valueBuilder.spaceNode) }
    }

    override public var debugDescription: String {
        return """
        \(type(of: self)): \(ObjectIdentifier(self).memoryAddress) {
            ref: \(node?.absolutePath ?? "not referred"),
            synced: \(isSynced), keep: \(keepSynced),
            elements: \(view.map { (key: $0.dbKey, index: $0.priority) })
        }
        """
    }
}
extension AssociatedValues {
    public final class __Elements<Element: RealtimeValue>: __RepresentableCollection<Element, RDItem> {
        internal let builder: RealtimeValueBuilder<Element>

        override init(view: SortedCollectionView<RDItem>, options: [ValueOption : Any]) {
            guard case let elements as Node = options[.elementsNode] else { fatalError("Skipped required options") }
            let builder = options[.elementBuilder] as? RCElementBuilder<Element> ?? Element.init
            self.builder = RealtimeValueBuilder(spaceNode: elements, impl: builder)
            super.init(view: view, options: options)
        }

        override func buildElement(with item: RDItem) -> Element {
            return builder.buildKey(with: item)
        }

        /// Currently, no available.
        public required init(data: RealtimeDataProtocol, event: DatabaseDataEvent) throws {
            #if DEBUG
            fatalError("References does not supported init(data:event:) yet.")
            #else
            throw RealtimeError(source: .collection, description: "References does not supported init(data:event:) yet.")
            #endif
        }

        public required init(in node: Node?, options: [ValueOption : Any]) {
            fatalError("init(in:options:) cannot be used")
        }
    }

    public typealias Keys = __Elements<Key>
    /// Returns `RealtimeCollection` that has itself storage
    ///
    /// Use it if you need only key objects, and you want to avoid allocating `Value` values.
    /// Else you can use usual `MapRealtimeCollection` collection.
    ///
    /// - Returns: `RealtimeCollection` of key objects
    public func keys() -> Keys {
        return Keys(
            view: view,
            options: [.database: database as Any,
                      .elementsNode: keyBuilder.spaceNode,
                      .elementBuilder: keyBuilder.impl]
        )
    }
    /// Returns `RealtimeCollection` that has itself storage
    ///
    /// Use it if you need only value objects, and you want to avoid allocating `Key` values.
    /// Else you can use usual `MapRealtimeCollection` collection.
    ///
    /// - Returns: `RealtimeCollection` of key objects
    public func values() -> Values<Value> {
        // TODO: avoid using `Values` type because it is mutable
        return Values(
            in: node,
            options: [.database: database as Any,
                      .elementBuilder: valueBuilder.impl]
        )
    }
}

// MARK: Mutating

extension AssociatedValues {
    public func removeAll() {
        guard isStandalone else { return }
        view.removeAll()
        storage.removeAll()
    }

    /// Writes element to collection by database key of `Key` element.
    ///
    /// This method is available only if collection is **standalone**,
    /// otherwise use **func write(element:for:in:)**
    ///
    /// - Parameters:
    ///   - element: The element to write
    ///   - key: The element to get database key.
    public func set(element: Value, for key: Key) {
        guard isStandalone else { fatalError("This method is available only for standalone objects. Use method write(element:for:in:)") }
        guard keyBuilder.spaceNode == key.node?.parent else { fatalError("Key is not contained in keys node") }
        guard element.node.map({ $0.parent == nil && $0.key == key.dbKey }) ?? true
            else { fatalError("Element is referred to incorrect location") }

        var item = RDItem(key: key, value: element)
        item.priority = view.count
        _ = view.insert(item)
        storage.set(value: element, for: key)
    }

    /// Sets element to collection by database key of `Key` element,
    /// and writes a changes to transaction.
    ///
    /// If collection is standalone, use **func insert(element:at:)** instead.
    ///
    /// - Parameters:
    ///   - element: The element to write
    ///   - key: The element to get database key.
    ///   - transaction: Write transaction to keep the changes
    /// - Returns: A passed transaction or created inside transaction.
    @discardableResult
    public func write(element: Value, for key: Key, in transaction: Transaction? = nil) throws -> Transaction {
        guard isRooted, let database = self.database else { fatalError("This method is available only for rooted objects. Use method set(element:for:)") }
        guard keyBuilder.spaceNode == key.node?.parent else { fatalError("Key is not contained in keys node") }
        guard element.node.map({ $0.parent == nil && $0.key == key.dbKey }) ?? true
            else { fatalError("Element is referred to incorrect location") }

        let transaction = transaction ?? Transaction(database: database)
        guard isSynced else {
            transaction.addPrecondition { [unowned transaction] promise in
                self.view._contains(with: key.dbKey) { contains, err in
                    if let e = err {
                        promise.reject(RealtimeError(external: e, in: .collection))
                    } else if contains {
                        promise.reject(RealtimeError(
                            source: .collection,
                            description: "Element cannot be inserted, because already exists"
                        ))
                    } else {
                        do {
                            try self._write(element, for: key, in: transaction)
                            promise.fulfill()
                        } catch let e {
                            promise.reject(e)
                        }
                    }
                }
            }
            return transaction
        }

        guard !contains(valueBy: key) else {
            throw RealtimeError(source: .collection, description: "Value by key \(key) already exists. Replacing is not supported yet.")
        }

        try _write(element, for: key, in: transaction)
        return transaction
    }

    /// Removes element from collection if collection contains this element.
    ///
    /// - Parameters:
    ///   - element: The element to remove
    ///   - transaction: Write transaction or `nil`
    /// - Returns: A passed transaction or created inside transaction.
    @discardableResult
    public func remove(for key: Key, in transaction: Transaction? = nil) -> Transaction? {
        guard isRooted, let database = self.database else { fatalError("This method is available only for rooted objects") }
        guard keyBuilder.spaceNode == key.node?.parent else { fatalError("Key is not contained in keys node") }
        let transaction = transaction ?? Transaction(database: database)
        guard isSynced else {
            transaction.addPrecondition { [unowned transaction] promise in
                self.view._item(for: key.dbKey) { item, err in
                    if let e = err {
                        promise.reject(RealtimeError(external: e, in: .collection))
                    } else if let item = item {
                        self._remove(for: item, key: key, in: transaction)
                        promise.fulfill()
                    } else {
                        promise.reject(
                            RealtimeError(source: .collection, description: "Element is not found")
                        )
                    }
                }
            }
            return transaction
        }

        guard let item = view.first(where: { $0.dbKey == key.dbKey }) else {
            debugFatalError("Tries to remove not existed value")
            return transaction
        }

        _remove(for: item, key: key, in: transaction)
        return transaction
    }

    func _write(_ element: Value, for key: Key, in transaction: Transaction) throws {
        try _write(element, for: key,
                   by: (storage: node!, itms: view.node!), in: transaction)
    }

    func _write(_ element: Value, for key: Key,
                by location: (storage: Node, itms: Node), in transaction: Transaction) throws {
        let itemNode = location.itms.child(with: key.dbKey)
        let elementNode = location.storage.child(with: key.dbKey)
        var item = RDItem(key: key, value: element)
        item.priority = count

        transaction.addReversion({ [weak self] in
            self?.storage.remove(for: key)
        })
        storage.set(value: element, for: key)

        if shouldLinking {
            let keyLink = key.node!.generate(linkTo: [itemNode, elementNode, elementNode.linksNode])
            transaction.addValue(try keyLink.link.defaultRepresentation(), by: keyLink.node) /// add link to key object
            let valueLink = elementNode.generate(linkKeyedBy: keyLink.link.id, to: [itemNode, keyLink.node])
            item.linkID = valueLink.link.id
            transaction.addValue(try valueLink.link.defaultRepresentation(), by: valueLink.node) /// add link to value object
        } else {
            let valueLink = elementNode.generate(linkTo: itemNode)
            item.linkID = valueLink.link.id
            transaction.addValue(try valueLink.link.defaultRepresentation(), by: valueLink.node) /// add link to value object
        }
        try item.write(to: transaction, by: itemNode) /// add item of element
        try transaction.set(element, by: elementNode) /// add element
    }

    func _remove(for item: RDItem, key: Key, in transaction: Transaction) {
        var removedValue: Value {
            if let element = storage.remove(for: key) {
                return element
            } else {
                return valueBuilder.buildValue(with: item)
            }
        }
        let value = removedValue
        value.willRemove(in: transaction, from: valueBuilder.spaceNode)

        transaction.addReversion { [weak self] in
            self?.storage.set(value: value, for: key)
        }
        transaction.removeValue(by: view.node!.child(with: item.dbKey)) // remove item element
        transaction.removeValue(by: valueBuilder.spaceNode.child(with: item.dbKey)) // remove element
        if let linkID = item.linkID {
            transaction.removeValue(by: key.node!.linksItemsNode.child(with: linkID)) // remove link from key object
        }
        transaction.addCompletion { result in
            if result {
                value.didRemove()
            }
        }
    }
}

public final class ExplicitAssociatedValues<Key, Value>: _RealtimeValue, ChangeableRealtimeValue, RealtimeCollection
where Value: WritableRealtimeValue & Comparable, Key: HashableValue {
    override var _hasChanges: Bool { return view._hasChanges }
    internal(set) var storage: RCDictionaryStorage<Key, Value>
    internal private(set) var keyBuilder: RealtimeValueBuilder<Key>

    public override var raw: RealtimeDataValue? { return nil }
    public override var payload: [String : RealtimeDataValue]? { return nil }
    public let view: SortedCollectionView<Value>
    public var isSynced: Bool { return view.isSynced }
    public override var isObserved: Bool { return view.isObserved }
    public override var canObserve: Bool { return view.canObserve }
    public var keepSynced: Bool {
        set { view.keepSynced = newValue }
        get { return view.keepSynced }
    }
<<<<<<< HEAD
    public var changes: AnyListenable<RCEvent> {
        return view.changes
            .do(onValue: { [unowned self] (e) in
                switch e {
                case .initial: break
                case .updated(let deleted, _, let modified, _):
                    deleted.forEach({ i in
                        _ = self.storage
                            .element(for: self.view[i].dbKey)
                            .map({ self.storage.remove(for: $0.key) })
                    })
                    modified.forEach({ (i) in
                        let value = self.view[i]
                        self.storage
                            .element(for: value.dbKey)
                            .map({ self.storage.set(value: value, for: $0.key) })
                    })
                }
            })
            .asAny()
    }
    public var dataExplorer: RCDataExplorer = .view(ascending: false) {
        didSet { view.didChange(dataExplorer: dataExplorer) }
    }
=======
    public lazy var changes: AnyListenable<RCEvent> = self.view.changes
        .do(onValue: { [unowned self] (e) in
            switch e {
            case .initial: break
            case .updated(let deleted, _, let modified, _):
                deleted.forEach({ i in
                    _ = self.storage
                        .element(for: self.view[i].dbKey)
                        .map({ self.storage.remove(for: $0.key) })
                })
                modified.forEach({ (i) in
                    let value = self.view[i]
                    self.storage
                        .element(for: value.dbKey)
                        .map({ self.storage.set(value: value, for: $0.key) })
                })
            }
        })
        .shared(connectionLive: .continuous)
        .asAny()
>>>>>>> 503d4d08

    /// Creates new instance associated with database node
    ///
    /// Available options:
    /// - keysNode(**required**): Database node where keys elements are located
    /// - database: Database reference
    /// - keyBuilder: Closure that calls to build key lazily.
    ///
    /// - Parameter node: Node location for value
    /// - Parameter options: Dictionary of options
    public required init(in node: Node?, options: [ValueOption: Any]) {
        guard case let keysNode as Node = options[.keysNode] else { fatalError("Skipped required options") }
        guard keysNode.isRooted else { fatalError("Keys must has rooted location") }

        let keyBuilder = options[.keyBuilder] as? RCElementBuilder<Key> ?? Key.init
        self.keyBuilder = RealtimeValueBuilder(spaceNode: keysNode, impl: keyBuilder)
        self.storage = RCDictionaryStorage()
        self.view = SortedCollectionView(in: node, options: [.database: options[.database] as Any])
        super.init(in: node, options: options)
    }

    /// Currently no available
    public required convenience init(data: RealtimeDataProtocol, event: DatabaseDataEvent) throws {
        #if DEBUG
        fatalError("AssociatedValues does not supported init(data:event:) yet.")
        #else
        throw RealtimeError(source: .collection, description: "AssociatedValues does not supported init(data:event:) yet.")
        #endif
    }

    public convenience init(data: RealtimeDataProtocol, event: DatabaseDataEvent, keysNode: Node) throws {
        self.init(in: data.node, options: [.keysNode: keysNode, .database: data.database as Any])
        try apply(data, event: event)
    }

    // MARK: Implementation

    public typealias Element = (key: Key, value: Value)

    public func makeIterator() -> IndexingIterator<ExplicitAssociatedValues> {
        return IndexingIterator(_elements: self)
    } // iterator is not safe
    public subscript(position: Int) -> Element {
        let value = view[position]
        guard let element = storage.element(for: value.dbKey) else {
            let keyPayload = value.payload?[InternalKeys.key.rawValue] as? [String: RealtimeDataValue]
            let key = keyBuilder.build(with: value.dbKey, options: [
                .rawValue: keyPayload?[InternalKeys.raw.rawValue] as Any,
                .userPayload: keyPayload?[InternalKeys.payload.rawValue] as Any
            ])
            storage.set(value: value, for: key)
            return (key, value)
        }
        return (element.key, value)
    }
    public subscript(key: Key) -> Value? {
        guard let v = storage.value(for: key) else {
            guard let value = view.first(where: { $0.dbKey == key.dbKey }) else {
                return nil
            }
            storage.set(value: value, for: key)
            return value
        }
        return v
    }
    /// Returns a Boolean value indicating whether the sequence contains an
    /// element by passed key.
    ///
    /// - Parameter key: The key element to check for containment.
    /// - Returns: `true` if element is contained in the range; otherwise,
    ///   `false`.
    public func contains(valueBy key: Key) -> Bool {
        if isStandalone {
            return storage.value(for: key) != nil
        } else {
            return view.contains(where: { $0.dbKey == key.dbKey })
        }
    }

    override public func apply(_ data: RealtimeDataProtocol, event: DatabaseDataEvent) throws {
        try super.apply(data, event: event)
        try view.apply(data, event: event)
    }

    /// Collection does not respond for versions and raw value, and also payload.
    /// To change value version/raw can use enum, but use modified representer.
    override func _write(to transaction: Transaction, by node: Node) throws {
        /// skip the call of super (_RealtimeValue)
        try view._write(to: transaction, by: node)
    }
    public override func didSave(in database: RealtimeDatabase, in parent: Node, by key: String) {
        super.didSave(in: database, in: parent, by: key)
        if let node = self.node {
            view.didSave(in: database, in: node.linksNode)
        }
    }
    override public func didRemove(from ancestor: Node) {
        super.didRemove(from: ancestor)
        view.didRemove()
    }

    override public var debugDescription: String {
        return """
        \(type(of: self)): \(ObjectIdentifier(self).memoryAddress) {
        ref: \(node?.absolutePath ?? "not referred"),
        synced: \(isSynced), keep: \(keepSynced),
        elements: \(view.map { $0.dbKey })
        }
        """
    }
}<|MERGE_RESOLUTION|>--- conflicted
+++ resolved
@@ -64,12 +64,6 @@
         set { view.keepSynced = newValue }
         get { return view.keepSynced }
     }
-<<<<<<< HEAD
-    public var changes: AnyListenable<RCEvent> { return view.changes }
-    public var dataExplorer: RCDataExplorer = .view(ascending: false) {
-        didSet { view.didChange(dataExplorer: dataExplorer) }
-    }
-=======
     public lazy var changes: AnyListenable<RCEvent> = self.view.changes
         .do(onValue: { [unowned self] (e) in
             switch e {
@@ -84,7 +78,9 @@
         })
         .shared(connectionLive: .continuous)
         .asAny()
->>>>>>> 503d4d08
+    public var dataExplorer: RCDataExplorer = .view(ascending: false) {
+        didSet { view.didChange(dataExplorer: dataExplorer) }
+    }
 
     /// Creates new instance associated with database node
     ///
@@ -493,32 +489,6 @@
         set { view.keepSynced = newValue }
         get { return view.keepSynced }
     }
-<<<<<<< HEAD
-    public var changes: AnyListenable<RCEvent> {
-        return view.changes
-            .do(onValue: { [unowned self] (e) in
-                switch e {
-                case .initial: break
-                case .updated(let deleted, _, let modified, _):
-                    deleted.forEach({ i in
-                        _ = self.storage
-                            .element(for: self.view[i].dbKey)
-                            .map({ self.storage.remove(for: $0.key) })
-                    })
-                    modified.forEach({ (i) in
-                        let value = self.view[i]
-                        self.storage
-                            .element(for: value.dbKey)
-                            .map({ self.storage.set(value: value, for: $0.key) })
-                    })
-                }
-            })
-            .asAny()
-    }
-    public var dataExplorer: RCDataExplorer = .view(ascending: false) {
-        didSet { view.didChange(dataExplorer: dataExplorer) }
-    }
-=======
     public lazy var changes: AnyListenable<RCEvent> = self.view.changes
         .do(onValue: { [unowned self] (e) in
             switch e {
@@ -539,7 +509,9 @@
         })
         .shared(connectionLive: .continuous)
         .asAny()
->>>>>>> 503d4d08
+    public var dataExplorer: RCDataExplorer = .view(ascending: false) {
+        didSet { view.didChange(dataExplorer: dataExplorer) }
+    }
 
     /// Creates new instance associated with database node
     ///
