--- conflicted
+++ resolved
@@ -38,98 +38,6 @@
     }
 }
 
-<<<<<<< HEAD
-struct RDItem: Hashable, Comparable, DatabaseKeyRepresentable, RealtimeDataRepresented, RealtimeDataValueRepresented {
-    var rcItem: RCItem
-    let keyPayload: RealtimeValuePayload
-
-    var dbKey: String! { return rcItem.dbKey }
-    var priority: Int { return rcItem.priority }
-    var linkID: String? {
-        set { rcItem.linkID = newValue }
-        get { return rcItem.linkID }
-    }
-
-    init<V: RealtimeValue, K: RealtimeValue>(value: V, key: K, priority: Int, linkID: String?) {
-        self.rcItem = RCItem(element: value, key: key.dbKey, priority: priority, linkID: linkID)
-        self.keyPayload = RealtimeValuePayload((key.version, key.raw), key.payload)
-    }
-
-    init(data: RealtimeDataProtocol, exactly: Bool) throws {
-        self.rcItem = try RCItem(data: data, exactly: exactly)
-        let keyData = InternalKeys.key.child(from: data)
-        self.keyPayload = RealtimeValuePayload(
-            try (InternalKeys.modelVersion.map(from: keyData), InternalKeys.raw.map(from: keyData)),
-            try InternalKeys.payload.map(from: keyData)
-        )
-    }
-
-    var rdbValue: RealtimeDataValue {
-        var value: [String: RealtimeDataValue] = [:]
-        value[InternalKeys.value.rawValue] = databaseValue(of: rcItem.payload)
-        value[InternalKeys.key.rawValue] = databaseValue(of: keyPayload)
-        value[InternalKeys.link.rawValue] = rcItem.linkID
-        value[InternalKeys.index.rawValue] = rcItem.priority
-
-        return value
-    }
-
-    func hash(into hasher: inout Hasher) { hasher.combine(dbKey) }
-
-    static func ==(lhs: RDItem, rhs: RDItem) -> Bool {
-        return lhs.dbKey == rhs.dbKey
-    }
-
-    static func < (lhs: RDItem, rhs: RDItem) -> Bool {
-        if lhs.priority < rhs.priority {
-            return true
-        } else if lhs.priority > rhs.priority {
-            return false
-        } else {
-            return lhs.dbKey < rhs.dbKey
-        }
-    }
-}
-
-public struct RCDictionaryStorage<K, V>: MutableRCStorage where K: HashableValue {
-    public typealias Value = V
-    var sourceNode: Node!
-    let keysNode: Node
-    let elementBuilder: (Node, [ValueOption: Any]) -> Value
-    let keyBuilder: (Node, [ValueOption: Any]) -> Key
-    var elements: [K: Value] = [:]
-
-    func buildElement(with item: RDItem) -> V {
-        return elementBuilder(sourceNode.child(with: item.dbKey), [.systemPayload: item.rcItem.payload.system,
-                                                                   .userPayload: item.rcItem.payload.user as Any])
-    }
-
-    func buildKey(with item: RDItem) -> K {
-        return keyBuilder(keysNode.child(with: item.dbKey), [.systemPayload: item.keyPayload.system,
-                                                             .userPayload: item.keyPayload.user as Any])
-    }
-
-    mutating func store(value: Value, by key: K) { elements[for: key] = value }
-    func storedValue(by key: K) -> Value? { return elements[for: key] }
-
-    internal mutating func element(by key: RDItem) -> (Key, Value) {
-        guard let element = storedElement(by: key.dbKey) else {
-            let storeKey = buildKey(with: key)
-            let value = buildElement(with: key)
-            store(value: value, by: storeKey)
-
-            return (storeKey, value)
-        }
-
-        return element
-    }
-    fileprivate func storedElement(by key: String) -> (Key, Value)? {
-        return elements.first(where: { $0.key.dbKey == key })
-    }
-}
-
-=======
->>>>>>> 42fdb7d6
 extension ValueOption {
     public static let keysNode = ValueOption("realtime.dictionary.keys")
 }
