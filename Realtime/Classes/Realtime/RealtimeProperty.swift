//
//  RealtimeProperty.swift
//  LinkInTeam
//
//  Created by Denis Koryttsev on 18/02/17.
//  Copyright © 2017 Denis Koryttsev. All rights reserved.
//

import Foundation
import FirebaseDatabase

public extension RawRepresentable where Self.RawValue == String {
    func property<T: HasDefaultLiteral>(from node: Node?, options: [RealtimeValueOption: Any] = [.representer: AnyRVRepresenter<T>.default]) -> RealtimeProperty<T> {
        return RealtimeProperty(in: Node(key: rawValue, parent: node), options: options)
    }

    func primitive<V: FireDataValue>(from node: Node?) -> RealtimeProperty<V> {
        return RealtimeProperty(in: Node(key: rawValue, parent: node))
    }
<<<<<<< HEAD
    func `enum`<V: RawRepresentable>(from node: Node?) -> RealtimeProperty<V> {
=======
    func relation<V: RealtimeObject>(from node: Node?, ownerLevelsUp: Int = 1, _ property: String) -> RealtimeRelation<V> {
        return RealtimeRelation(in: Node(key: rawValue, parent: node),
                                options: [.relation: RealtimeRelation<V>.Options(ownerLevelsUp: ownerLevelsUp, property: property)])
    }
    func `enum`<V: RawRepresentable & HasDefaultLiteral>(from node: Node?) -> RealtimeProperty<V> {
>>>>>>> 20be4bff
        return RealtimeProperty(in: Node(key: rawValue, parent: node),
                                options: [.representer: AnyRVRepresenter<V>(serializer: EnumSerializer.self)])
    }
    func optionalEnum<V: RawRepresentable>(from node: Node?) -> RealtimeProperty<V?> {
        return RealtimeProperty(in: Node(key: rawValue, parent: node),
                                options: [.representer: AnyRVRepresenter<V?>(serializer: OptionalEnumSerializer.self)])
    }
    func optionalDate(from node: Node?) -> RealtimeProperty<Date?> {
        return RealtimeProperty(in: Node(key: rawValue, parent: node),
                                options: [.representer: AnyRVRepresenter(serializer: DateSerializer.self)])
    }
    func optionalUrl(from node: Node?) -> RealtimeProperty<URL?> {
        return RealtimeProperty(in: Node(key: rawValue, parent: node),
                                options: [.representer: AnyRVRepresenter(serializer: URLSerializer.self)])
    }

    func reference<V: RealtimeValue>(from node: Node?, mode: RealtimeReference<V>.Mode) -> RealtimeReference<V> {
        return RealtimeReference(in: Node(key: rawValue, parent: node), options: [.reference: mode])
    }
<<<<<<< HEAD
    func relation<V: RealtimeObject, Property: RawRepresentable>(from node: Node?, ownerLevelsUp: Int = 1, _ property: Property) -> RealtimeRelation<V> where Property.RawValue == String {
        return RealtimeRelation(in: Node(key: rawValue, parent: node),
                                options: [.relation: RealtimeRelation<V>.Options(ownerLevelsUp: ownerLevelsUp, property: property.rawValue)])
    }
    
    func codable<V: Codable>(from node: Node?) -> RealtimeProperty<V> {
=======
    func codable<V: Codable & HasDefaultLiteral>(from node: Node?) -> RealtimeProperty<V> {
>>>>>>> 20be4bff
        return RealtimeProperty(in: Node(key: rawValue, parent: node),
                                options: [.representer: AnyRVRepresenter<V>(serializer: CodableSerializer.self)])
    }

    func nested<Type: RealtimeObject>(in object: RealtimeObject) -> Type {
        let property = Type(in: Node(key: rawValue, parent: object.node))
        property.parent = object
        return property
    }
}

extension RealtimeProperty: FilteringEntity {}

public extension RealtimeValueOption {
    static let relation = RealtimeValueOption("realtime.relation")
    static let reference = RealtimeValueOption("realtime.reference")
}

public final class RealtimeReference<Referenced: RealtimeValue>: RealtimeProperty<Referenced?> {
    public override var version: Int? { return _version }
    public override var raw: FireDataValue? { return _raw }
    public override var payload: [String : FireDataValue]? { return _payload }

    public required init(in node: Node?, options: [RealtimeValueOption : Any]) {
        let mode: Mode = options[.reference] as? Mode ?? .fullPath
        super.init(in: node, options: [.representer: AnyRVRepresenter.reference(mode)])
    }

    public enum Mode {
        case fullPath
        case key(from: Node)
    }
}

<<<<<<< HEAD
public final class RealtimeRelation<Related: RealtimeObject>: RealtimeProperty<Related?> {
=======
// TODO: May be need create real relation to property in linked entity, but not simple register external link
// TODO: Remove id from value
public final class RealtimeRelation<Related: RealtimeObject>: RealtimeProperty<Related> {
>>>>>>> 20be4bff
    let options: Options
    public override var version: Int? { return _version }
    public override var raw: FireDataValue? { return _raw }
    public override var payload: [String : FireDataValue]? { return _payload }

    public required init(in node: Node?, options: [RealtimeValueOption: Any]) {
        guard let node = node else { fatalError() }
        guard case let relation as Options = options[.relation] else { fatalError("Skipped required options") }

        self.options = relation
        super.init(in: node, options: [.representer: AnyRVRepresenter<Related>.relation(relation.property)])
    }

    public override func willRemove(in transaction: RealtimeTransaction, from ancestor: Node) {
        super.willRemove(in: transaction, from: ancestor)
        transaction.addPrecondition { [unowned transaction] (promise) in
            self.loadValue(completion: .just({ (err, val) in
                if let node = val?.node?.child(with: self.options.property) {
                    transaction.addValue(nil, by: node)
                }
                promise.fulfill(err)
            }))
        }
    }

    public override func write(to transaction: RealtimeTransaction, by node: Node) {
        super.write(to: transaction, by: node)
        if let backwardNode = value?.node?.child(with: options.property) {
            let ownerNode = node.ancestor(on: options.ownerLevelsUp)!
            let thisProperty = node.path(from: ownerNode)
            let backwardRelation = Relation(path: ownerNode.rootPath, property: thisProperty)
            transaction.addValue(backwardRelation.fireValue, by: backwardNode)
        }
        if let previousNode = oldValue.value?.node?.child(with: options.property) {
            transaction.addValue(nil, by: previousNode)
        }
    }

    public struct Options {
        /// Levels up by hierarchy to relation owner of this property
        let ownerLevelsUp: Int
        /// String path from related object to his relation property
        let property: String
    }
}

// MARK: Listenable realtime property

public extension RealtimeValueOption {
    static let representer: RealtimeValueOption = RealtimeValueOption("realtime.property.representer")
    static let initialValue: RealtimeValueOption = RealtimeValueOption("realtime.property.initialValue")
}

public enum ListenValue<T> {
    case none // none(reverted: Bool)
    case local(T)
    case remote(T) // remote(T, reverted: Bool)
    indirect case error(Error, last: ListenValue<T>)
//    case reverted(T)

    public var value: T? {
        switch self {
        case .none: return nil
        case .local(let v): return v
        case .remote(let v): return v
        case .error(_, let v): return v.value
        }
    }
}

infix operator =?
public extension ListenValue {
    static func =?(_ value: inout T, _ prop: ListenValue) {
        if let v = prop.value {
            value = v
        }
    }
    static func =?(_ value: inout T?, _ prop: ListenValue) {
        if let v = prop.value {
            value = v
        }
    }
    static func <=(_ value: inout T?, _ prop: ListenValue) {
        value = prop.value
    }
}

// TODO: Add possible update value at subpath
// TODO: Create property for storage data
// TODO: Research how can use ExpressibleByNilLiteral pattern in RP
public class RealtimeProperty<T>: _RealtimeValue, ValueWrapper, InsiderOwner, Reverting {
    public func revert() {
        guard hasChanges else { return }

        localPropertyValue.set(oldValue)
        insider.dataDidChange()
    }
    public func currentReversion() -> () -> Void {
        return { [weak self] in
            self?.revert()
        }
    }

    override public var hasChanges: Bool {
        guard case .local = localPropertyValue.get() else {
            return false
        }

        return true
    }

    private var localPropertyValue: PropertyValue<ListenValue<T>>
    fileprivate var oldValue: ListenValue<T> = .none
    public var value: T? {
        get { return localPropertyValue.get().value }
        set {
            if !hasChanges {
                oldValue = localPropertyValue.get()
            }
            setValue(newValue.map { .local($0) } ?? .none)
        }
    }
    let representer: AnyRVRepresenter<T>
<<<<<<< HEAD
    public var insider: Insider<T>
    public var lastError: Property<Error?>

    public override var version: Int? { return nil }
    public override var raw: FireDataValue? { return nil }
    public override var payload: [String : FireDataValue]? { return nil }

    internal var _version: Int? { return super.version }
    internal var _raw: FireDataValue? { return super.raw }
    internal var _payload: [String : FireDataValue]? { return super.payload }
=======
    public var insider: Insider<ListenValue<T>>
>>>>>>> 20be4bff
    
    // MARK: Initializers, deinitializer
    
    public required init(in node: Node?, options: [RealtimeValueOption: Any] = [.representer: AnyRVRepresenter<T>.default]) {
        guard case let representer as AnyRVRepresenter<T> = options[.representer] else { fatalError("Bad options") }

        self.localPropertyValue = PropertyValue((options[.initialValue] as? T).map { .local($0) } ?? .none)
        self.insider = Insider(source: localPropertyValue.get)
        self.representer = representer
        super.init(in: node, options: options)
    }

    @discardableResult
    public func setValue(_ value: T?, in transaction: RealtimeTransaction? = nil) -> RealtimeTransaction {
        self.value = value
        let transaction = transaction ?? RealtimeTransaction()
        transaction.set(self)
        return transaction
    }

    @discardableResult
    public func changeValue(use changing: (inout T?) -> (), in transaction: RealtimeTransaction? = nil) -> RealtimeTransaction {
        changing(&value)
        let transaction = transaction ?? RealtimeTransaction()
        transaction.set(self)
        return transaction
    }
    
    public override func load(completion: Assign<(error: Error?, ref: DatabaseReference)>?) {
        super.load(completion: completion?.with(work: { (val) in
            val.error.map(self.setError)
        }))
    }
    @discardableResult
    public func loadValue(completion: Assign<(error: Error?, value: T?)>) -> Self {
        super.load(completion: .just { (err, _) in
            err.map(self.setError)
            completion.assign((err, self.value))
        })

        return self
    }

    override public func writeChanges(to transaction: RealtimeTransaction, by node: Node) {
        if hasChanges {
            transaction.addReversion(currentReversion())
            super.writeChanges(to: transaction, by: node)
        }
    }

    /// Property does not respond for versions and raw value, and also payload.
    /// To change value version/raw can use enum, but use modified representer.
    public override func write(to transaction: RealtimeTransaction, by node: Node) {
<<<<<<< HEAD
        super.write(to: transaction, by: node)
        do {
            transaction.addValue(try representer.encode(localPropertyValue.get()), by: node)
        } catch let e {
            fatalError(e.localizedDescription)
=======
        if let val = localPropertyValue.get().value {
            do {
                transaction.addValue(try representer.encode(val), by: node)
            } catch let e {
                fatalError(e.localizedDescription)
            }
>>>>>>> 20be4bff
        }
    }
    
    // MARK: Events
    
    override public func didSave(in parent: Node, by key: String) {
        super.didSave(in: parent, by: key)
        if case .local(let v) = localPropertyValue.get() {
            setValue(.remote(v))
        }
    }
    
    override public func didRemove(from node: Node) {
        super.didRemove(from: node)
        setValue(.none)
    }
    
    // MARK: Changeable

    public convenience required init(fireData: FireDataProtocol) throws {
        self.init(in: fireData.dataRef.map(Node.from))
        apply(fireData)
    }

    override public func apply(_ data: FireDataProtocol, strongly: Bool) {
        super.apply(data, strongly: strongly)
        do {
            setValue(.remote(try representer.decode(data)))
        } catch let e {
            setError(e)
        }
    }

    private func setValue(_ value: ListenValue<T>) {
        localPropertyValue.set(value)
        insider.dataDidChange()
    }

    private func setError(_ error: Error) {
        localPropertyValue.set(.error(error, last: localPropertyValue.get()))
        insider.dataDidChange()
    }
}

// TODO: Reconsider usage it. Some RealtimeValue things are not need here.
public final class SharedProperty<T>: _RealtimeValue, InsiderOwner where T: FireDataValue, T: HasDefaultLiteral {
    private var localPropertyValue: PropertyValue<T>
    public var value: T { return localPropertyValue.get() }
    public var insider: Insider<T>
    let representer: AnyRVRepresenter<T> = .default

    // MARK: Initializers, deinitializer

    public required init(in node: Node?, options: [RealtimeValueOption: Any]) {
        self.localPropertyValue = PropertyValue(T())
        self.insider = Insider(source: localPropertyValue.get)
        super.init(in: node, options: options)
    }

    public override func write(to transaction: RealtimeTransaction, by node: Node) {
        /// shared property cannot change in transaction
    }

    // MARK: Events

    override public func didSave(in parent: Node, by key: String) {
        super.didSave(in: parent, by: key)
    }

    override public func didRemove(from node: Node) {
        super.didRemove(from: node)
        setValue(T())
    }

    // MARK: Changeable

    public convenience required init(fireData: FireDataProtocol) throws {
        self.init(in: fireData.dataRef.map(Node.from))
        apply(fireData)
    }

    override public func apply(_ data: FireDataProtocol, strongly: Bool) {
        super.apply(data, strongly: strongly)
        do {
            setValue(try representer.decode(data))
        } catch let e {
            debugFatalError(e.localizedDescription)
        }
    }

    fileprivate func setValue(_ value: T) {
        localPropertyValue.set(value)
        insider.dataDidChange()
    }
}

public extension SharedProperty {
    public func changeValue(use changing: @escaping (T) throws -> T, completion: ((Bool, T) -> Void)? = nil) {
        debugFatalError(condition: dbRef == nil, "")
        
        if let ref = dbRef {
            ref.runTransactionBlock({ data in
                do {
                    let dataValue = data.exists() ? try T.init(fireData: data) : T()
                    data.value = try changing(dataValue)
                } catch let e {
                    debugFatalError(e.localizedDescription)

                    return .abort()
                }
                return .success(withValue: data)
            }, andCompletionBlock: { [unowned self] error, commited, snapshot in
                guard error == nil else {
                    completion?(false, self.value)
                    return
                }

                if let s = snapshot {
                    self.setValue(Serializer.deserialize(s))
                    completion?(true, self.value)
                } else {
                    debugFatalError("Transaction completed without error, but snapshot does not exist")

                    completion?(false, self.value)
                }
            })
        }
    }
}

public final class MutationPoint<T> {
    public let node: Node
    public required init(in node: Node) throws {
        guard node.isRooted else { throw RealtimeError("Node should be rooted") }
        self.node = node
    }
}
public extension MutationPoint where T: FireDataRepresented & FireDataValueRepresented {
    func set(value: T, in transaction: RealtimeTransaction? = nil) -> RealtimeTransaction {
        let transaction = transaction ?? RealtimeTransaction()
        transaction.addValue(value.fireValue, by: node)

        return transaction
    }
    func mutate(by key: String? = nil, use value: T, in transaction: RealtimeTransaction? = nil) -> RealtimeTransaction {
        let transaction = transaction ?? RealtimeTransaction()
        transaction.addValue(value.fireValue, by: key.map { node.child(with: $0) } ?? node.childByAutoId())

        return transaction
    }
}
public extension MutationPoint where T: FireDataValue {
    func set(value: T, in transaction: RealtimeTransaction? = nil) -> RealtimeTransaction {
        let transaction = transaction ?? RealtimeTransaction()
        transaction.addValue(value, by: node)

        return transaction
    }
    func mutate(by key: String? = nil, use value: T, in transaction: RealtimeTransaction? = nil) -> RealtimeTransaction {
        let transaction = transaction ?? RealtimeTransaction()
        transaction.addValue(value, by: key.map { node.child(with: $0) } ?? node.childByAutoId())

        return transaction
    }
}
extension MutationPoint {
    func removeValue(for key: String, in transaction: RealtimeTransaction? = nil) -> RealtimeTransaction {
        let transaction = transaction ?? RealtimeTransaction()
        transaction.addValue(nil, by: node.child(with: key))

        return transaction
    }
}<|MERGE_RESOLUTION|>--- conflicted
+++ resolved
@@ -10,54 +10,38 @@
 import FirebaseDatabase
 
 public extension RawRepresentable where Self.RawValue == String {
-    func property<T: HasDefaultLiteral>(from node: Node?, options: [RealtimeValueOption: Any] = [.representer: AnyRVRepresenter<T>.default]) -> RealtimeProperty<T> {
+    func property<T>(from node: Node?, options: [RealtimeValueOption: Any] = [.representer: AnyRepresenter<T>.any]) -> RealtimeProperty<T> {
         return RealtimeProperty(in: Node(key: rawValue, parent: node), options: options)
     }
 
     func primitive<V: FireDataValue>(from node: Node?) -> RealtimeProperty<V> {
         return RealtimeProperty(in: Node(key: rawValue, parent: node))
     }
-<<<<<<< HEAD
     func `enum`<V: RawRepresentable>(from node: Node?) -> RealtimeProperty<V> {
-=======
-    func relation<V: RealtimeObject>(from node: Node?, ownerLevelsUp: Int = 1, _ property: String) -> RealtimeRelation<V> {
-        return RealtimeRelation(in: Node(key: rawValue, parent: node),
-                                options: [.relation: RealtimeRelation<V>.Options(ownerLevelsUp: ownerLevelsUp, property: property)])
-    }
-    func `enum`<V: RawRepresentable & HasDefaultLiteral>(from node: Node?) -> RealtimeProperty<V> {
->>>>>>> 20be4bff
         return RealtimeProperty(in: Node(key: rawValue, parent: node),
-                                options: [.representer: AnyRVRepresenter<V>(serializer: EnumSerializer.self)])
-    }
-    func optionalEnum<V: RawRepresentable>(from node: Node?) -> RealtimeProperty<V?> {
+                                options: [.representer: AnyRepresenter<V>.default(AnyRepresenter<V.RawValue>.any)])
+    }
+    func date(from node: Node?, strategy: DateCodingStrategy = .secondsSince1970) -> RealtimeProperty<Date> {
         return RealtimeProperty(in: Node(key: rawValue, parent: node),
-                                options: [.representer: AnyRVRepresenter<V?>(serializer: OptionalEnumSerializer.self)])
-    }
-    func optionalDate(from node: Node?) -> RealtimeProperty<Date?> {
+                                options: [.representer: AnyRepresenter<Date>.date(strategy)])
+    }
+    func url(from node: Node?) -> RealtimeProperty<URL> {
         return RealtimeProperty(in: Node(key: rawValue, parent: node),
-                                options: [.representer: AnyRVRepresenter(serializer: DateSerializer.self)])
-    }
-    func optionalUrl(from node: Node?) -> RealtimeProperty<URL?> {
+                                options: [.representer: AnyRepresenter<URL>.default])
+    }
+    func codable<V: Codable>(from node: Node?) -> RealtimeProperty<V> {
         return RealtimeProperty(in: Node(key: rawValue, parent: node),
-                                options: [.representer: AnyRVRepresenter(serializer: URLSerializer.self)])
+                                options: [.representer: AnyRepresenter<V>.json])
     }
 
     func reference<V: RealtimeValue>(from node: Node?, mode: RealtimeReference<V>.Mode) -> RealtimeReference<V> {
         return RealtimeReference(in: Node(key: rawValue, parent: node), options: [.reference: mode])
     }
-<<<<<<< HEAD
     func relation<V: RealtimeObject, Property: RawRepresentable>(from node: Node?, ownerLevelsUp: Int = 1, _ property: Property) -> RealtimeRelation<V> where Property.RawValue == String {
         return RealtimeRelation(in: Node(key: rawValue, parent: node),
                                 options: [.relation: RealtimeRelation<V>.Options(ownerLevelsUp: ownerLevelsUp, property: property.rawValue)])
     }
-    
-    func codable<V: Codable>(from node: Node?) -> RealtimeProperty<V> {
-=======
-    func codable<V: Codable & HasDefaultLiteral>(from node: Node?) -> RealtimeProperty<V> {
->>>>>>> 20be4bff
-        return RealtimeProperty(in: Node(key: rawValue, parent: node),
-                                options: [.representer: AnyRVRepresenter<V>(serializer: CodableSerializer.self)])
-    }
+
 
     func nested<Type: RealtimeObject>(in object: RealtimeObject) -> Type {
         let property = Type(in: Node(key: rawValue, parent: object.node))
@@ -73,14 +57,14 @@
     static let reference = RealtimeValueOption("realtime.reference")
 }
 
-public final class RealtimeReference<Referenced: RealtimeValue>: RealtimeProperty<Referenced?> {
+public final class RealtimeReference<Referenced: RealtimeValue>: RealtimeProperty<Referenced> {
     public override var version: Int? { return _version }
     public override var raw: FireDataValue? { return _raw }
     public override var payload: [String : FireDataValue]? { return _payload }
 
     public required init(in node: Node?, options: [RealtimeValueOption : Any]) {
         let mode: Mode = options[.reference] as? Mode ?? .fullPath
-        super.init(in: node, options: [.representer: AnyRVRepresenter.reference(mode)])
+        super.init(in: node, options: [.representer: AnyRepresenter.reference(mode)])
     }
 
     public enum Mode {
@@ -89,13 +73,7 @@
     }
 }
 
-<<<<<<< HEAD
-public final class RealtimeRelation<Related: RealtimeObject>: RealtimeProperty<Related?> {
-=======
-// TODO: May be need create real relation to property in linked entity, but not simple register external link
-// TODO: Remove id from value
 public final class RealtimeRelation<Related: RealtimeObject>: RealtimeProperty<Related> {
->>>>>>> 20be4bff
     let options: Options
     public override var version: Int? { return _version }
     public override var raw: FireDataValue? { return _raw }
@@ -106,18 +84,21 @@
         guard case let relation as Options = options[.relation] else { fatalError("Skipped required options") }
 
         self.options = relation
-        super.init(in: node, options: [.representer: AnyRVRepresenter<Related>.relation(relation.property)])
+        super.init(in: node, options: [.representer: AnyRepresenter<Related>.relation(relation.property)])
     }
 
     public override func willRemove(in transaction: RealtimeTransaction, from ancestor: Node) {
         super.willRemove(in: transaction, from: ancestor)
         transaction.addPrecondition { [unowned transaction] (promise) in
-            self.loadValue(completion: .just({ (err, val) in
-                if let node = val?.node?.child(with: self.options.property) {
-                    transaction.addValue(nil, by: node)
-                }
-                promise.fulfill(err)
-            }))
+            self.loadValue(
+                completion: Assign<Related>.just({ (val) in
+                    if let node = val.node?.child(with: self.options.property) {
+                        transaction.addValue(nil, by: node)
+                    }
+                    promise.fulfill(nil)
+                }),
+                fail: .just(promise.fulfill)
+            )
         }
     }
 
@@ -183,9 +164,6 @@
     }
 }
 
-// TODO: Add possible update value at subpath
-// TODO: Create property for storage data
-// TODO: Research how can use ExpressibleByNilLiteral pattern in RP
 public class RealtimeProperty<T>: _RealtimeValue, ValueWrapper, InsiderOwner, Reverting {
     public func revert() {
         guard hasChanges else { return }
@@ -218,10 +196,8 @@
             setValue(newValue.map { .local($0) } ?? .none)
         }
     }
-    let representer: AnyRVRepresenter<T>
-<<<<<<< HEAD
-    public var insider: Insider<T>
-    public var lastError: Property<Error?>
+    let representer: AnyRepresenter<T>
+    public var insider: Insider<ListenValue<T>>
 
     public override var version: Int? { return nil }
     public override var raw: FireDataValue? { return nil }
@@ -230,14 +206,11 @@
     internal var _version: Int? { return super.version }
     internal var _raw: FireDataValue? { return super.raw }
     internal var _payload: [String : FireDataValue]? { return super.payload }
-=======
-    public var insider: Insider<ListenValue<T>>
->>>>>>> 20be4bff
     
     // MARK: Initializers, deinitializer
     
-    public required init(in node: Node?, options: [RealtimeValueOption: Any] = [.representer: AnyRVRepresenter<T>.default]) {
-        guard case let representer as AnyRVRepresenter<T> = options[.representer] else { fatalError("Bad options") }
+    public required init(in node: Node?, options: [RealtimeValueOption: Any] = [.representer: AnyRepresenter<T>.any]) {
+        guard case let representer as AnyRepresenter<T> = options[.representer] else { fatalError("Bad options") }
 
         self.localPropertyValue = PropertyValue((options[.initialValue] as? T).map { .local($0) } ?? .none)
         self.insider = Insider(source: localPropertyValue.get)
@@ -267,10 +240,16 @@
         }))
     }
     @discardableResult
-    public func loadValue(completion: Assign<(error: Error?, value: T?)>) -> Self {
+    public func loadValue(completion: Assign<T>, fail: Assign<Error>) -> Self {
+        let failing = fail.with(work: setError)
         super.load(completion: .just { (err, _) in
-            err.map(self.setError)
-            completion.assign((err, self.value))
+            if let e = err {
+                failing.assign(e)
+            } else if let v = self.value {
+                completion.assign(v)
+            } else {
+                failing.assign(RealtimeError("Fail"))
+            }
         })
 
         return self
@@ -286,20 +265,13 @@
     /// Property does not respond for versions and raw value, and also payload.
     /// To change value version/raw can use enum, but use modified representer.
     public override func write(to transaction: RealtimeTransaction, by node: Node) {
-<<<<<<< HEAD
         super.write(to: transaction, by: node)
-        do {
-            transaction.addValue(try representer.encode(localPropertyValue.get()), by: node)
-        } catch let e {
-            fatalError(e.localizedDescription)
-=======
         if let val = localPropertyValue.get().value {
             do {
                 transaction.addValue(try representer.encode(val), by: node)
             } catch let e {
                 fatalError(e.localizedDescription)
             }
->>>>>>> 20be4bff
         }
     }
     
@@ -345,11 +317,11 @@
 }
 
 // TODO: Reconsider usage it. Some RealtimeValue things are not need here.
-public final class SharedProperty<T>: _RealtimeValue, InsiderOwner where T: FireDataValue, T: HasDefaultLiteral {
+public final class SharedProperty<T>: _RealtimeValue, InsiderOwner where T: FireDataValue & HasDefaultLiteral {
     private var localPropertyValue: PropertyValue<T>
     public var value: T { return localPropertyValue.get() }
     public var insider: Insider<T>
-    let representer: AnyRVRepresenter<T> = .default
+    let representer: AnyRepresenter<T> = .any
 
     // MARK: Initializers, deinitializer
 
