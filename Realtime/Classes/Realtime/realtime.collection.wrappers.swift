//
//  RealtimeCollectionWrappers.swift
//  Realtime
//
//  Created by Denis Koryttsev on 16/03/2018.
//

import Foundation

// MARK: Type erased realtime collection

struct AnyCollectionKey: Hashable, DatabaseKeyRepresentable {
    let dbKey: String!
    var hashValue: Int { return dbKey.hashValue }

    init<Base: DatabaseKeyRepresentable>(_ key: Base) {
        self.dbKey = key.dbKey
    }
    //    init<Base: RealtimeCollectionContainerKey>(_ key: Base) where Base.Key == String {
    //        self.key = key.key
    //    }
    static func ==(lhs: AnyCollectionKey, rhs: AnyCollectionKey) -> Bool {
        return lhs.dbKey == rhs.dbKey
    }
}

internal class _AnyRealtimeCollectionBase<Element>: Collection {
    var node: Node? { fatalError() }
    var version: Int? { fatalError() }
    var raw: FireDataValue? { fatalError() }
    var payload: [String : FireDataValue]? { fatalError() }
    var view: RealtimeCollectionView { fatalError() }
    var isPrepared: Bool { fatalError() }
    func makeIterator() -> AnyIterator<Element> { fatalError() }
    var startIndex: Int { fatalError() }
    var endIndex: Int { fatalError() }
    func index(after i: Int) -> Int { fatalError() }
    func index(before i: Int) -> Int { fatalError() }
    subscript(position: Int) -> Element { fatalError() }
    func apply(_ data: FireDataProtocol, exactly: Bool) throws { fatalError() }
    func runObserving() -> Bool { fatalError() }
    func stopObserving() { fatalError() }
    func listening(changes handler: @escaping () -> Void) -> ListeningItem { fatalError() }
    public func prepare(forUse completion: Assign<Error?>) { fatalError() }
    var debugDescription: String { return "" }
    func load(completion: Assign<Error?>?) { fatalError() }
    var canObserve: Bool { fatalError() }
}

internal final class __AnyRealtimeCollection<C: RealtimeCollection>: _AnyRealtimeCollectionBase<C.Iterator.Element>
where C.Index == Int {
    var base: C
    required init(base: C) {
        self.base = base
    }

    convenience required init(fireData: FireDataProtocol) throws {
        let base = try C(fireData: fireData)
        self.init(base: base)
    }

    convenience required init(in node: Node) {
        self.init(base: C(in: node))
    }

    override var node: Node? { return base.node }
    override var payload: [String : FireDataValue]? { return base.payload }
    override var view: RealtimeCollectionView { return base.view }
    override var isPrepared: Bool { return base.isPrepared }

    override func makeIterator() -> AnyIterator<C.Iterator.Element> { return AnyIterator(base.makeIterator()) }
    override var startIndex: Int { return base.startIndex }
    override var endIndex: Int { return base.endIndex }
    override func index(after i: Int) -> Int { return base.index(after: i) }
    override func index(before i: Int) -> Int { return base.index(before: i) }
    override subscript(position: Int) -> C.Iterator.Element { return base[position] }

    override func apply(_ data: FireDataProtocol, exactly: Bool) throws { try base.apply(data, exactly: exactly) }
    override func prepare(forUse completion: Assign<Error?>) { base.prepare(forUse: completion) }
    override func listening(changes handler: @escaping () -> Void) -> ListeningItem { return base.listening(changes: handler) }
    override func runObserving() -> Bool { return base.runObserving() }
    override func stopObserving() { base.stopObserving() }
    override func load(completion: Assign<Error?>?) { base.load(completion: completion) }
    /// Indicates that value can observe. It is true when object has rooted node, otherwise false.
    override var canObserve: Bool { return base.canObserve }
}

public final class AnyRealtimeCollection<Element>: RealtimeCollection {
    private let base: _AnyRealtimeCollectionBase<Element>

    public init<C: RealtimeCollection>(_ base: C) where C.Iterator.Element == Element, C.Index == Int {
        self.base = __AnyRealtimeCollection<C>(base: base)
    }

    public convenience init(in node: Node?, options: [RealtimeValueOption: Any]) {
        fatalError("Cannot use this initializer")
    }

    public var node: Node? { return base.node }
    public var version: Int? { return base.version }
    public var raw: FireDataValue? { return base.raw }
    public var payload: [String : FireDataValue]? { return base.payload }
    public var storage: AnyArrayStorage = AnyArrayStorage()
    public var view: RealtimeCollectionView { return base.view }
    public var isPrepared: Bool { return base.isPrepared }
    public var startIndex: Int { return base.startIndex }
    public var endIndex: Int { return base.endIndex }
    public func index(after i: Index) -> Int { return base.index(after: i) }
    public func index(before i: Int) -> Int { return base.index(before: i) }
    public subscript(position: Int) -> Element { return base[position] }
    public var debugDescription: String { return base.debugDescription }
    public func prepare(forUse completion: Assign<(Error?)>) { base.prepare(forUse: completion) }
    public func didPrepare() {}
    public func load(completion: Assign<Error?>?) { base.load(completion: completion) }
    public func listening(changes handler: @escaping () -> Void) -> ListeningItem { return base.listening(changes: handler) }
    public var canObserve: Bool { return base.canObserve }
    public func runObserving() -> Bool { return base.runObserving() }
    public func stopObserving() { base.stopObserving() }
<<<<<<< HEAD
    public convenience required init(fireData: FireDataProtocol, strongly: Bool) throws { fatalError() }
    public func apply(_ data: FireDataProtocol, strongly: Bool) throws { try base.apply(data, strongly: strongly) }
=======
    public convenience required init(fireData: FireDataProtocol) throws { fatalError() }
    public func apply(_ data: FireDataProtocol, exactly: Bool) throws { try base.apply(data, exactly: exactly) }
>>>>>>> 57ccbc26
}

// TODO: Create wrapper that would sort array (sorting by default) (example array from tournament table)
// 1) Sorting performs before save prototype (storing sorted array)
// 2) Sorting performs after load prototype (runtime sorting)

public extension RealtimeArray {
    func keyed<Keyed: RealtimeValue, Key: RawRepresentable>(by key: Key, elementBuilder: @escaping (Node) -> Keyed = Keyed.init)
        -> KeyedRealtimeCollection<Keyed, Element> where Key.RawValue == String {
            return KeyedRealtimeCollection(base: self, key: key, elementBuilder: elementBuilder)
    }
}
public extension LinkedRealtimeArray {
    func keyed<Keyed: RealtimeValue, Key: RawRepresentable>(by key: Key, elementBuilder: @escaping (Node) -> Keyed = Keyed.init)
        -> KeyedRealtimeCollection<Keyed, Element> where Key.RawValue == String {
            return KeyedRealtimeCollection(base: self, key: key, elementBuilder: elementBuilder)
    }
}
public extension RealtimeDictionary {
    func keyed<Keyed: RealtimeValue, Key: RawRepresentable>(by key: Key, elementBuilder: @escaping (Node) -> Keyed = Keyed.init)
        -> KeyedRealtimeCollection<Keyed, Element> where Key.RawValue == String {
            return KeyedRealtimeCollection(base: self, key: key, elementBuilder: elementBuilder)
    }
}

struct AnySharedCollection<Element>: Collection {
    let _startIndex: () -> Int
    let _endIndex: () -> Int
    let _indexAfter: (Int) -> Int
    let _subscript: (Int) -> Element

    init<Base: Collection>(_ base: Base) where Base.Iterator.Element == Element, Base.Index: SignedInteger {
        self._startIndex = { return base.startIndex.toOther() }
        self._endIndex = { return base.endIndex.toOther() }
        self._indexAfter = { return base.index(after: $0.toOther()).toOther() }
        self._subscript = { return base[$0.toOther()] }
    }

    public var startIndex: Int { return _startIndex() }
    public var endIndex: Int { return _endIndex() }
    public func index(after i: Int) -> Int { return _indexAfter(i) }
    public subscript(position: Int) -> Element { return _subscript(position) }
}

public struct KeyedCollectionStorage<V>: MutableRCStorage {
    public typealias Value = V
    let key: String
    let sourceNode: Node!
    let elementBuilder: (Node) -> Value
    var elements: [AnyCollectionKey: Value] = [:]

    init<Source: RCStorage>(_ base: Source, key: String, builder: @escaping (Node) -> Value) {
        self.key = key
        self.elementBuilder = builder
        self.sourceNode = base.sourceNode
    }

    mutating func store(value: Value, by key: AnyCollectionKey) { elements[for: key] = value }
    func storedValue(by key: AnyCollectionKey) -> Value? { return elements[for: key] }

    func buildElement(with key: AnyCollectionKey) -> V {
        return elementBuilder(sourceNode.child(with: key.dbKey).child(with: self.key))
    }
}

@available(*, deprecated: 0.3.7, message: "Use MapRealtimeCollection instead")
public final class KeyedRealtimeCollection<Element, BaseElement>: RealtimeCollection
where Element: RealtimeValue {
    public typealias Index = Int
    private let base: _AnyRealtimeCollectionBase<BaseElement>
    private let baseView: AnySharedCollection<AnyCollectionKey>

    init<B: RC, Key: RawRepresentable>(base: B, key: Key, elementBuilder: @escaping (Node) -> Element = Element.init)
        where B.View.Iterator.Element: DatabaseKeyRepresentable,
        B.View.Index: SignedInteger, B.Iterator.Element == BaseElement, B.Index == Int, Key.RawValue == String {
            guard base.isRooted else { fatalError("Only rooted collections can use in keyed collection") }
            self.base = __AnyRealtimeCollection(base: base)
            self.storage = KeyedCollectionStorage(base.storage, key: key.rawValue, builder: elementBuilder)
            self.baseView = AnySharedCollection(base._view.lazy.map(AnyCollectionKey.init))
    }

    public init(in node: Node?, options: [RealtimeValueOption: Any]) {
        fatalError()
    }

    public var node: Node? { return base.node }
    public var version: Int? { return base.version }
    public var raw: FireDataValue? { return base.raw }
    public var payload: [String : FireDataValue]? { return base.payload }
    public var view: RealtimeCollectionView { return base.view }
    public var storage: KeyedCollectionStorage<Element>
    public var isPrepared: Bool { return base.isPrepared }

    public var startIndex: Index { return base.startIndex }
    public var endIndex: Index { return base.endIndex }
    public func index(after i: Index) -> Index { return base.index(after: i) }
    public func index(before i: Int) -> Int { return base.index(before: i) }
    public subscript(position: Int) -> Element { return storage.object(for: baseView[position]) }
    public var debugDescription: String { return base.debugDescription }
    public func prepare(forUse completion: Assign<(Error?)>) { base.prepare(forUse: completion) }

    public func load(completion: Assign<Error?>?) { base.load(completion: completion) }
    public var canObserve: Bool { return base.canObserve }

    public func listening(changes handler: @escaping () -> Void) -> ListeningItem {
        return base.listening(changes: handler)
    }
    public func runObserving() -> Bool {
        return base.runObserving()
    }
    public func stopObserving() {
        base.stopObserving()
    }

    public convenience required init(fireData: FireDataProtocol, strongly: Bool) throws {
        fatalError("Cannot use this initializer")
    }

    public func apply(_ data: FireDataProtocol, exactly: Bool) throws {
        try base.apply(data, exactly: exactly)
    }

    public func didPrepare() { fatalError() }
}

public extension RealtimeCollection {
    func lazyMap<Mapped>(_ transform: @escaping (Element) -> Mapped) -> MapRealtimeCollection<Mapped, Self> {
        return MapRealtimeCollection(base: self, transform: transform)
    }
}

public final class MapRealtimeCollection<Element, Base: RealtimeCollection>: RealtimeCollection
where Base.Index == Int {
    public typealias Index = Int
    private let transform: (Base.Element) -> Element
    private let base: _AnyRealtimeCollectionBase<Base.Element>

    public required init(base: Base, transform: @escaping (Base.Element) -> Element) {
        guard base.isRooted else { fatalError("Only rooted collections can use in map collection") }
        self.base = __AnyRealtimeCollection<Base>(base: base)
        self.storage = AnyArrayStorage()
        self.transform = transform
    }

    public init(in node: Node?, options: [RealtimeValueOption: Any]) {
        fatalError()
    }

    public var node: Node? { return base.node }
    public var version: Int? { return base.version }
    public var raw: FireDataValue? { return base.raw }
    public var payload: [String : FireDataValue]? { return base.payload }
    public var view: RealtimeCollectionView { return base.view }
    public var storage: AnyArrayStorage
    public var isPrepared: Bool { return base.isPrepared }

    public var startIndex: Index { return base.startIndex }
    public var endIndex: Index { return base.endIndex }
    public func index(after i: Index) -> Index { return base.index(after: i) }
    public func index(before i: Int) -> Int { return base.index(before: i) }
    public subscript(position: Int) -> Element { return transform(base[position]) }
    public var debugDescription: String { return base.debugDescription }
    public func prepare(forUse completion: Assign<(Error?)>) { base.prepare(forUse: completion) }

    public func load(completion: Assign<Error?>?) { base.load(completion: completion) }
    public var canObserve: Bool { return base.canObserve }

    public func listening(changes handler: @escaping () -> Void) -> ListeningItem {
        return base.listening(changes: handler)
    }
    public func runObserving() -> Bool {
        return base.runObserving()
    }
    public func stopObserving() {
        base.stopObserving()
    }

    public convenience required init(fireData: FireDataProtocol, strongly: Bool) throws {
        fatalError("Cannot use this initializer")
    }

    public func apply(_ data: FireDataProtocol, exactly: Bool) throws {
        try base.apply(data, exactly: exactly)
    }

    public func didPrepare() {
        fatalError()
    }
}<|MERGE_RESOLUTION|>--- conflicted
+++ resolved
@@ -116,13 +116,8 @@
     public var canObserve: Bool { return base.canObserve }
     public func runObserving() -> Bool { return base.runObserving() }
     public func stopObserving() { base.stopObserving() }
-<<<<<<< HEAD
-    public convenience required init(fireData: FireDataProtocol, strongly: Bool) throws { fatalError() }
-    public func apply(_ data: FireDataProtocol, strongly: Bool) throws { try base.apply(data, strongly: strongly) }
-=======
-    public convenience required init(fireData: FireDataProtocol) throws { fatalError() }
+    public convenience required init(fireData: FireDataProtocol, exactly: Bool) throws { fatalError() }
     public func apply(_ data: FireDataProtocol, exactly: Bool) throws { try base.apply(data, exactly: exactly) }
->>>>>>> 57ccbc26
 }
 
 // TODO: Create wrapper that would sort array (sorting by default) (example array from tournament table)
@@ -237,7 +232,7 @@
         base.stopObserving()
     }
 
-    public convenience required init(fireData: FireDataProtocol, strongly: Bool) throws {
+    public convenience required init(fireData: FireDataProtocol, exactly: Bool) throws {
         fatalError("Cannot use this initializer")
     }
 
@@ -300,7 +295,7 @@
         base.stopObserving()
     }
 
-    public convenience required init(fireData: FireDataProtocol, strongly: Bool) throws {
+    public convenience required init(fireData: FireDataProtocol, exactly: Bool) throws {
         fatalError("Cannot use this initializer")
     }
 
