//
//  RealtimeArray.swift
//  LinkInTeam
//
//  Created by Denis Koryttsev on 18/02/17.
//  Copyright © 2017 Denis Koryttsev. All rights reserved.
//

import Foundation
import FirebaseDatabase

// TODO: Add RealtimeValueActions implementation

public extension RTNode where RawValue == String {
    func array<Element>(from node: Node?) -> RealtimeArray<Element> {
        return RealtimeArray(in: Node(key: rawValue, parent: node))
    }
}
public extension Node {
    func array<Element>() -> RealtimeArray<Element> {
        return RealtimeArray(in: self)
    }
}

// MARK: Implementation RealtimeCollection`s

/// # Realtime Array
/// ## https://stackoverflow.com/questions/24047991/does-swift-have-documentation-comments-or-tools/28633899#28633899
/// Comment writing guide
public final class RealtimeArray<Element>: RC where Element: RealtimeValue & RealtimeValueEvents & Linkable {
    public internal(set) var node: Node?
    public internal(set) var storage: RCArrayStorage<Element>
    public var view: RealtimeCollectionView { return _view }
    public var isPrepared: Bool { return _view.isPrepared }

    let _view: AnyRealtimeCollectionView<RealtimeProperty<[_PrototypeValue], _PrototypeValueSerializer>>

    public init(in node: Node?) {
        precondition(node != nil)
        self.node = node
        self.storage = RCArrayStorage(sourceNode: node!, elementBuilder: Element.init, elements: [:])
        self._view = AnyRealtimeCollectionView(RealtimeProperty(in: node?.child(with: Nodes.items.rawValue).linksNode))
    }

    // Implementation

    public func contains(_ element: Element) -> Bool {
        return _view.source.value.contains { $0.dbKey == element.dbKey }
    }
    public subscript(position: Int) -> Element { return storage.object(for: _view.source.value[position]) }
    public var startIndex: Int { return _view.startIndex }
    public var endIndex: Int { return _view.endIndex }
    public func index(after i: Int) -> Int { return _view.index(after: i) }
    public func index(before i: Int) -> Int { return _view.index(before: i) }
    public func listening(changes handler: @escaping () -> Void) -> ListeningItem { return _view.source.listeningItem(.just { _ in handler() }) }
    public func runObserving() { _view.source.runObserving() }
    public func stopObserving() { _view.source.stopObserving() }
    public var debugDescription: String { return _view.source.debugDescription }
    public func prepare(forUse completion: @escaping (Error?) -> Void) { _view.prepare(forUse: completion) }
    
    // TODO: Create Realtime wrapper for DatabaseQuery
    // TODO: Check filter with difficult values aka dictionary
    public func filtered(by value: Any, for node: RealtimeNode, completion: @escaping ([Element], Error?) -> ()) {
        filtered(with: { $0.queryOrdered(byChild: node.rawValue).queryEqual(toValue: value) }, completion: completion)
    }
    
    public func filtered(with query: (DatabaseReference) -> DatabaseQuery, completion: @escaping ([Element], Error?) -> ()) {
        checkPreparation()

        query(dbRef!).observeSingleEvent(of: .value, with: { (snapshot) in
            self.apply(snapshot: snapshot, strongly: false)
            
            completion(self.filter { snapshot.hasChild($0.dbKey) }, nil)
        }) { (error) in
            completion([], error)
        }
    }
    
    // MARK: Mutating

    // TODO: Add parameter for sending local event (after write to db, or immediately)
    @discardableResult
    public func insert(element: Element, at index: Int? = nil, in transaction: RealtimeTransaction? = nil) throws -> RealtimeTransaction {
        guard !element.isReferred || element.node!.parent == storage.sourceNode
            else { fatalError("Element must not be referred in other location") }

        guard isPrepared else {
            let transaction = transaction ?? RealtimeTransaction()
            transaction.addPrecondition { [unowned transaction] promise in
                self.prepare(forUse: { collection, err in
                    try! collection.insert(element: element, at: index, in: transaction)
                    promise.fulfill(err)
                })
            }
            return transaction
        }

        guard element.node.map({ _ in !contains(element) }) ?? true
            else { fatalError("Element with such key already exists") }

        let elementNode = element.node.map { $0.moveTo(storage.sourceNode); return $0 } ?? storage.sourceNode.childByAutoId()
        let transaction = transaction ?? RealtimeTransaction()
        let link = elementNode.generate(linkTo: _view.source.node!.child(with: elementNode.key))
        let key = _PrototypeValue(dbKey: elementNode.key, linkId: link.link.id, index: index ?? count)

        let oldValue = _view.source.value
        _view.source.value.insert(key, at: key.index)
        storage.store(value: element, by: key)
        transaction.addReversion { [weak self] in
            self?._view.source.value = oldValue
            self?.storage.elements.removeValue(forKey: key)
            element.remove(linkBy: link.link.id)
        }
        transaction.addValue(_view.source)
        if let elem = element as? RealtimeObject { // TODO: Fix it
            transaction.addValue(link.link.localValue, by: link.sourceNode)
            transaction._update(elem, by: elementNode)
        } else {
            element.add(link: link.link)
            transaction.set(element, by: elementNode)
        }
        transaction.addCompletion { [weak self] (result) in
            if result {
                self?.didSave()
            }
        }
        return transaction
    }

    @discardableResult
    public func remove(element: Element, in transaction: RealtimeTransaction? = nil) -> RealtimeTransaction? {
        if let index = _view.source.value.index(where: { $0.dbKey == element.dbKey }) {
            return remove(at: index, in: transaction)
        }
        return transaction
    }

    @discardableResult
    public func remove(at index: Int, in transaction: RealtimeTransaction? = nil) -> RealtimeTransaction {
//        _view.checkPreparation()
        let transaction = transaction ?? RealtimeTransaction()
        guard isPrepared else {
            transaction.addPrecondition { [unowned transaction] promise in
                self.prepare(forUse: { collection, err in
                    collection.remove(at: index, in: transaction)
                    promise.fulfill(err)
                })
            }
            return transaction
        }

        let element = self[index]
        element.willRemove(in: transaction)

        let oldValue = _view.source.value
        let key = _view.source.value.remove(at: index)
        transaction.addReversion { [weak _view] in
            _view?.source.value = oldValue
        }
        transaction.addValue(_view.source)
        transaction.addValue(nil, by: storage.sourceNode.child(with: key.dbKey))
        transaction.addCompletion { [weak self] result in
            if result {
                self?.storage.elements.removeValue(forKey: key)
                element.didRemove()
                self?.didSave()
            }
        }
        return transaction
    }
    
    // MARK: Realtime
    
    public var localValue: Any? {
        let split = storage.elements.reduce((exists: [], removed: [])) { (res, keyValue) -> (exists: [(_PrototypeValue, Element)], removed: [(_PrototypeValue, Element)]) in
            guard _view.source.value.contains(keyValue.key) else {
                return (res.exists, res.removed + [keyValue])
            }
            
            return (res.exists + [keyValue], res.removed)
        }
        var value = Dictionary<String, Any?>(keyValues: split.exists, mapKey: { $0.dbKey }, mapValue: { $0.localValue })
        value[_view.source.dbKey] = _view.source.localValue
        split.removed.forEach { value[$0.0.dbKey] = nil }
        
        return value
    }

    public required convenience init(snapshot: DataSnapshot) {
        self.init(in: Node.root.child(with: snapshot.ref.rootPath))
        apply(snapshot: snapshot)
    }
    
    public func apply(snapshot: DataSnapshot, strongly: Bool) {
        if strongly || Nodes.items.has(in: snapshot) {
            _view.source.apply(snapshot: Nodes.items.snapshot(from: snapshot))
            _view.isPrepared = true
        }
        _view.source.value.forEach { key in
            guard snapshot.hasChild(key.dbKey) else {
                if strongly { storage.elements.removeValue(forKey: key) }
                return
            }
            let childSnapshot = snapshot.childSnapshot(forPath: key.dbKey)
            if let element = storage.elements[key] {
                element.apply(snapshot: childSnapshot, strongly: strongly)
            } else {
                storage.elements[key] = Element(snapshot: childSnapshot, strongly: strongly)
            }
        }
    }
    
    public func didSave(in parent: Node, by key: String) {
        debugFatalError(condition: self.node.map { $0.key != key } ?? false, "Value has been saved to node: \(parent) by key: \(key), but current node has key: \(node!.key).")
        debugFatalError(condition: !parent.isRooted, "Value has been saved non rooted node: \(parent)")

<<<<<<< HEAD
//extension RealtimeArray: KeyedRealtimeValue {
//    public var uniqueKey: String { return dbKey }
//}
//extension KeyedRealtimeArray: KeyedRealtimeValue {
//    public var uniqueKey: String { return dbKey }
//}

public extension RealtimeArray {
    func keyed<Keyed: RealtimeValue, Node: RTNode>(by node: Node, elementBuilder: @escaping (DatabaseReference) -> Keyed = { .init(dbRef: $0) })
        -> KeyedRealtimeCollection<Keyed, Element> where Node.RawValue == String {
        return KeyedRealtimeCollection(base: self, key: node, elementBuilder: elementBuilder)
    }
}
public extension LinkedRealtimeArray {
    func keyed<Keyed: RealtimeValue, Node: RTNode>(by node: Node, elementBuilder: @escaping (DatabaseReference) -> Keyed = { .init(dbRef: $0) })
        -> KeyedRealtimeCollection<Keyed, Element> where Node.RawValue == String {
            return KeyedRealtimeCollection(base: self, key: node, elementBuilder: elementBuilder)
    }
}
public extension RealtimeDictionary {
    func keyed<Keyed: RealtimeValue, Node: RTNode>(by node: Node, elementBuilder: @escaping (DatabaseReference) -> Keyed = { .init(dbRef: $0) })
        -> KeyedRealtimeCollection<Keyed, Element> where Node.RawValue == String {
            return KeyedRealtimeCollection(base: self, key: node, elementBuilder: elementBuilder)
    }
}

// TODO: Create lazy flatMap collection with keyPath access

struct AnySharedCollection<Element>: Collection {
    let _startIndex: () -> Int
    let _endIndex: () -> Int
    let _indexAfter: (Int) -> Int
    let _subscript: (Int) -> Element

    init<Base: Collection>(_ base: Base) where Base.Iterator.Element == Element, Base.Index: SignedInteger {
        self._startIndex = { return base.startIndex.toOther() }
        self._endIndex = { return base.endIndex.toOther() }
        self._indexAfter = { return base.index(after: $0.toOther()).toOther() }
        self._subscript = { return base[$0.toOther()] }
    }

    public var startIndex: Int { return _startIndex() }
    public var endIndex: Int { return _endIndex() }
    public func index(after i: Int) -> Int { return _indexAfter(i) }
    public subscript(position: Int) -> Element { return _subscript(position) }
}

// TODO: Need update keyed storage when to parent view changed to operate actual data
public final class KeyedRealtimeCollection<Element, BaseElement>: RealtimeCollection
where Element: RealtimeValue {
    public typealias Index = Int
    private let base: _AnyRealtimeCollectionBase<BaseElement>
    private let baseView: AnySharedCollection<AnyCollectionKey>

    init<B: RC, Node: RTNode>(base: B, key: Node, elementBuilder: @escaping (DatabaseReference) -> Element = { .init(dbRef: $0) })
    where B.Storage: RCStorage, B.View.Iterator.Element: DatabaseKeyRepresentable,
        B.View.Index: SignedInteger, B.Iterator.Element == BaseElement, B.Index == Int, Node.RawValue == String {
        self.base = __AnyRealtimeCollection(base: base)
        self.storage = KeyedCollectionStorage(base.storage, key: key.rawValue, builder: elementBuilder)
        self.baseView = AnySharedCollection(base._view.lazy.map(AnyCollectionKey.init))
    }

    public var dbRef: DatabaseReference { return base.dbRef }
    public var view: RealtimeCollectionView { return base.view }
    public var storage: KeyedCollectionStorage<Element>
    public var localValue: Any? { return base.localValue }
    public var isPrepared: Bool { return base.isPrepared }

    public var startIndex: Index { return base.startIndex }
    public var endIndex: Index { return base.endIndex }
    public func index(after i: Index) -> Index { return base.index(after: i) }
    public func index(before i: Int) -> Int { return base.index(before: i) }
    public subscript(position: Int) -> Element { return storage.object(for: baseView[position]) }
    public var debugDescription: String { return base.debugDescription }
    public func prepare(forUse completion: @escaping (Error?) -> Void) { base.prepare(forUse: completion) }

    public func listening(changes handler: @escaping () -> Void) -> ListeningItem {
        return base.listening(changes: handler)
    }
    public func runObserving() {
        base.runObserving()
    }
    public func stopObserving() {
        base.stopObserving()
    }

    public convenience required init?(snapshot: DataSnapshot) {
        fatalError()
    }

    public required init(dbRef: DatabaseReference) {
        fatalError()
    }

    public func apply(snapshot: DataSnapshot, strongly: Bool) {
        base.apply(snapshot: snapshot, strongly: strongly)
    }
}

public extension RealtimeCollection where Iterator.Element: RequiresPreparation {
    func prepareRecursive(_ completion: @escaping (Error?) -> Void) {
        let current = self
        current.prepare { (err) in
            guard err == nil else { completion(err); return }

            var lastErr: Error?
            let group = DispatchGroup()

            current.indices.forEach { _ in group.enter() }
            current.forEach { element in
                element.prepareRecursive { (e) in
                    lastErr = e
                    group.leave()
                }
            }

            group.notify(queue: .main) {
                completion(lastErr)
            }
=======
        if let node = self.node {
            node.parent = parent
        } else {
            self.node = Node(key: key, parent: parent)
>>>>>>> 1fbb8ff5
        }

<<<<<<< HEAD
func prepareElementsRecursive<RC: Collection>(_ collection: RC, completion: @escaping (Error?) -> Void) {
    var lastErr: Error? = nil
    let group = DispatchGroup()

    collection.indices.forEach { _ in group.enter() }
    collection.forEach { element in
        if let prepared = (element as? RequiresPreparation) {
            prepared.prepareRecursive { (err) in
                lastErr = err
                group.leave()
            }
        } else {
            group.leave()
        }
=======
        _view.source.didSave(in: self.node!)
    }

    public func willRemove(in transaction: RealtimeTransaction) { _view.source.willRemove(in: transaction) }
    public func didRemove(from node: Node) {
        _view.source.didRemove()
>>>>>>> 1fbb8ff5
    }

    group.notify(queue: .main) {
        completion(lastErr)
    }
}<|MERGE_RESOLUTION|>--- conflicted
+++ resolved
@@ -214,160 +214,17 @@
         debugFatalError(condition: self.node.map { $0.key != key } ?? false, "Value has been saved to node: \(parent) by key: \(key), but current node has key: \(node!.key).")
         debugFatalError(condition: !parent.isRooted, "Value has been saved non rooted node: \(parent)")
 
-<<<<<<< HEAD
-//extension RealtimeArray: KeyedRealtimeValue {
-//    public var uniqueKey: String { return dbKey }
-//}
-//extension KeyedRealtimeArray: KeyedRealtimeValue {
-//    public var uniqueKey: String { return dbKey }
-//}
-
-public extension RealtimeArray {
-    func keyed<Keyed: RealtimeValue, Node: RTNode>(by node: Node, elementBuilder: @escaping (DatabaseReference) -> Keyed = { .init(dbRef: $0) })
-        -> KeyedRealtimeCollection<Keyed, Element> where Node.RawValue == String {
-        return KeyedRealtimeCollection(base: self, key: node, elementBuilder: elementBuilder)
-    }
-}
-public extension LinkedRealtimeArray {
-    func keyed<Keyed: RealtimeValue, Node: RTNode>(by node: Node, elementBuilder: @escaping (DatabaseReference) -> Keyed = { .init(dbRef: $0) })
-        -> KeyedRealtimeCollection<Keyed, Element> where Node.RawValue == String {
-            return KeyedRealtimeCollection(base: self, key: node, elementBuilder: elementBuilder)
-    }
-}
-public extension RealtimeDictionary {
-    func keyed<Keyed: RealtimeValue, Node: RTNode>(by node: Node, elementBuilder: @escaping (DatabaseReference) -> Keyed = { .init(dbRef: $0) })
-        -> KeyedRealtimeCollection<Keyed, Element> where Node.RawValue == String {
-            return KeyedRealtimeCollection(base: self, key: node, elementBuilder: elementBuilder)
-    }
-}
-
-// TODO: Create lazy flatMap collection with keyPath access
-
-struct AnySharedCollection<Element>: Collection {
-    let _startIndex: () -> Int
-    let _endIndex: () -> Int
-    let _indexAfter: (Int) -> Int
-    let _subscript: (Int) -> Element
-
-    init<Base: Collection>(_ base: Base) where Base.Iterator.Element == Element, Base.Index: SignedInteger {
-        self._startIndex = { return base.startIndex.toOther() }
-        self._endIndex = { return base.endIndex.toOther() }
-        self._indexAfter = { return base.index(after: $0.toOther()).toOther() }
-        self._subscript = { return base[$0.toOther()] }
-    }
-
-    public var startIndex: Int { return _startIndex() }
-    public var endIndex: Int { return _endIndex() }
-    public func index(after i: Int) -> Int { return _indexAfter(i) }
-    public subscript(position: Int) -> Element { return _subscript(position) }
-}
-
-// TODO: Need update keyed storage when to parent view changed to operate actual data
-public final class KeyedRealtimeCollection<Element, BaseElement>: RealtimeCollection
-where Element: RealtimeValue {
-    public typealias Index = Int
-    private let base: _AnyRealtimeCollectionBase<BaseElement>
-    private let baseView: AnySharedCollection<AnyCollectionKey>
-
-    init<B: RC, Node: RTNode>(base: B, key: Node, elementBuilder: @escaping (DatabaseReference) -> Element = { .init(dbRef: $0) })
-    where B.Storage: RCStorage, B.View.Iterator.Element: DatabaseKeyRepresentable,
-        B.View.Index: SignedInteger, B.Iterator.Element == BaseElement, B.Index == Int, Node.RawValue == String {
-        self.base = __AnyRealtimeCollection(base: base)
-        self.storage = KeyedCollectionStorage(base.storage, key: key.rawValue, builder: elementBuilder)
-        self.baseView = AnySharedCollection(base._view.lazy.map(AnyCollectionKey.init))
-    }
-
-    public var dbRef: DatabaseReference { return base.dbRef }
-    public var view: RealtimeCollectionView { return base.view }
-    public var storage: KeyedCollectionStorage<Element>
-    public var localValue: Any? { return base.localValue }
-    public var isPrepared: Bool { return base.isPrepared }
-
-    public var startIndex: Index { return base.startIndex }
-    public var endIndex: Index { return base.endIndex }
-    public func index(after i: Index) -> Index { return base.index(after: i) }
-    public func index(before i: Int) -> Int { return base.index(before: i) }
-    public subscript(position: Int) -> Element { return storage.object(for: baseView[position]) }
-    public var debugDescription: String { return base.debugDescription }
-    public func prepare(forUse completion: @escaping (Error?) -> Void) { base.prepare(forUse: completion) }
-
-    public func listening(changes handler: @escaping () -> Void) -> ListeningItem {
-        return base.listening(changes: handler)
-    }
-    public func runObserving() {
-        base.runObserving()
-    }
-    public func stopObserving() {
-        base.stopObserving()
-    }
-
-    public convenience required init?(snapshot: DataSnapshot) {
-        fatalError()
-    }
-
-    public required init(dbRef: DatabaseReference) {
-        fatalError()
-    }
-
-    public func apply(snapshot: DataSnapshot, strongly: Bool) {
-        base.apply(snapshot: snapshot, strongly: strongly)
-    }
-}
-
-public extension RealtimeCollection where Iterator.Element: RequiresPreparation {
-    func prepareRecursive(_ completion: @escaping (Error?) -> Void) {
-        let current = self
-        current.prepare { (err) in
-            guard err == nil else { completion(err); return }
-
-            var lastErr: Error?
-            let group = DispatchGroup()
-
-            current.indices.forEach { _ in group.enter() }
-            current.forEach { element in
-                element.prepareRecursive { (e) in
-                    lastErr = e
-                    group.leave()
-                }
-            }
-
-            group.notify(queue: .main) {
-                completion(lastErr)
-            }
-=======
         if let node = self.node {
             node.parent = parent
         } else {
             self.node = Node(key: key, parent: parent)
->>>>>>> 1fbb8ff5
-        }
-
-<<<<<<< HEAD
-func prepareElementsRecursive<RC: Collection>(_ collection: RC, completion: @escaping (Error?) -> Void) {
-    var lastErr: Error? = nil
-    let group = DispatchGroup()
-
-    collection.indices.forEach { _ in group.enter() }
-    collection.forEach { element in
-        if let prepared = (element as? RequiresPreparation) {
-            prepared.prepareRecursive { (err) in
-                lastErr = err
-                group.leave()
-            }
-        } else {
-            group.leave()
-        }
-=======
+        }
+
         _view.source.didSave(in: self.node!)
     }
 
     public func willRemove(in transaction: RealtimeTransaction) { _view.source.willRemove(in: transaction) }
     public func didRemove(from node: Node) {
         _view.source.didRemove()
->>>>>>> 1fbb8ff5
-    }
-
-    group.notify(queue: .main) {
-        completion(lastErr)
     }
 }