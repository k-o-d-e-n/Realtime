//
//  RealtimeDictionary.swift
//  Realtime
//
//  Created by Denis Koryttsev on 16/03/2018.
//

import Foundation
import FirebaseDatabase

public extension RawRepresentable where RawValue == String {
    func dictionary<Key, Value>(from node: Node?, keys: Node) -> RealtimeDictionary<Key, Value> {
        return RealtimeDictionary(in: Node(key: rawValue, parent: node), options: [.keysNode: keys])
    }
    func dictionary<Key, Value>(from node: Node?, keys: Node, elementOptions: [RealtimeValueOption: Any]) -> RealtimeDictionary<Key, Value> {
        return dictionary(from: node, keys: keys, builder: { (node, options) in
            let compoundOptions = options.merging(elementOptions, uniquingKeysWith: { remote, local in remote })
            return Value(in: node, options: compoundOptions)
        })
    }
    func dictionary<Key, Value>(from node: Node?, keys: Node, builder: @escaping RCElementBuilder<Value>) -> RealtimeDictionary<Key, Value> {
        return RealtimeDictionary(in: Node(key: rawValue, parent: node), options: [.keysNode: keys, .elementBuilder: builder])
    }
}

public struct RCDictionaryStorage<K, V>: MutableRCStorage where K: RealtimeDictionaryKey {
    public typealias Value = V
    var sourceNode: Node!
    let keysNode: Node
    let elementBuilder: (Node, [RealtimeValueOption: Any]) -> Value
    var elements: [K: Value] = [:]

    func buildElement(with key: K) -> V {
        return elementBuilder(sourceNode.child(with: key.dbKey), key.payload.map { [.payload: $0] } ?? [:])
    }

    mutating func store(value: Value, by key: K) { elements[for: key] = value }
    func storedValue(by key: K) -> Value? { return elements[for: key] }

    internal mutating func element(by key: String) -> (Key, Value) {
        guard let element = storedElement(by: key) else {
            let storeKey = Key(in: keysNode.child(with: key))
            let value = buildElement(with: storeKey)
            store(value: value, by: storeKey)

            return (storeKey, value)
        }

        return element
    }
    fileprivate func storedElement(by key: String) -> (Key, Value)? {
        return elements.first(where: { $0.key.dbKey == key })
    }
}

extension RealtimeValueOption {
    static let keysNode = RealtimeValueOption("realtime.dictionary.keys")
}

public typealias RealtimeDictionaryKey = Hashable & RealtimeValue
public final class RealtimeDictionary<Key, Value>: _RealtimeValue, ChangeableRealtimeValue, RC
where Value: WritableRealtimeValue & RealtimeValueEvents, Key: RealtimeDictionaryKey {
    public override var version: Int? { return nil }
    public override var raw: FireDataValue? { return nil }
    public override var payload: [String : FireDataValue]? { return nil }
    override var _hasChanges: Bool { return isStandalone && storage.elements.count > 0 }
    public var view: RealtimeCollectionView { return _view }
    public internal(set) var storage: RCDictionaryStorage<Key, Value>
    public var isPrepared: Bool { return _view.isPrepared }

    let _view: AnyRealtimeCollectionView<[RCItem], RealtimeDictionary>

    public required init(in node: Node?, options: [RealtimeValueOption: Any]) {
        guard case let keysNode as Node = options[.keysNode] else { fatalError("Skipped required options") }
        guard keysNode.isRooted else { fatalError("Keys must has rooted location") }

        let viewParentNode = node.flatMap { $0.isRooted ? $0.linksNode : nil }
        let builder = options[.elementBuilder] as? RCElementBuilder<Value> ?? Value.init
<<<<<<< HEAD
        self.storage = RCDictionaryStorage(sourceNode: node, keysNode: keysNode, elementBuilder: builder, elements: [:])
        self._view = AnyRealtimeCollectionView(InternalKeys.items._property(from: viewParentNode, representer: Representer<[RCItem]>(collection: Representer.fireData).defaultOnEmpty()))
=======
        self.storage = RCDictionaryStorage(sourceNode: node, keysNode: keysNode, elementBuilder: builder, elements: [:], localElements: [:])
        self._view = AnyRealtimeCollectionView(InternalKeys.items.property(from: viewParentNode, representer: Representer<[RCItem]>(collection: Representer.fireData).defaultOnEmpty()))
>>>>>>> 3526c130
        super.init(in: node, options: options)
        self._view.collection = self
    }

    // MARK: Implementation

    private var shouldLinking = true // TODO: Create class family for such cases
    public func unlinked() -> RealtimeDictionary<Key, Value> { shouldLinking = false; return self }

    public var startIndex: Int { return _view.startIndex }
    public var endIndex: Int { return _view.endIndex }
    public func index(after i: Int) -> Int { return _view.index(after: i) }
    public func index(before i: Int) -> Int { return _view.index(before: i) }
    public func listening(changes handler: @escaping () -> Void) -> ListeningItem { return _view.source.listeningItem(.just { _ in handler() }) }
    @discardableResult
    override public func runObserving() -> Bool { return _view.source.runObserving() }
    override public func stopObserving() { _view.source.stopObserving() }
    override public var debugDescription: String { return _view.source.debugDescription }
    public func prepare(forUse completion: Assign<(Error?)>) { _view.prepare(forUse: completion) }

    public typealias Element = (key: Key, value: Value)

    public func makeIterator() -> IndexingIterator<RealtimeDictionary> { return IndexingIterator(_elements: self) }
    public subscript(position: Int) -> Element { return storage.element(by: _view[position].dbKey) }
    public subscript(key: Key) -> Value? { return contains(valueBy: key) ? storage.object(for: key) : nil }

    public func contains(valueBy key: Key) -> Bool {
        if isStandalone {
            return storage.elements[key] != nil
        } else {
            _view.checkPreparation()
            return _view.contains(where: { $0.dbKey == key.dbKey })
        }
    }

    public func filtered<Node: RawRepresentable>(by value: Any, for node: Node, completion: @escaping ([Element], Error?) -> ()) where Node.RawValue == String {
        filtered(with: { $0.queryOrdered(byChild: node.rawValue).queryEqual(toValue: value) }, completion: completion)
    }

    public func filtered(with query: (DatabaseReference) -> DatabaseQuery, completion: @escaping ([Element], Error?) -> ()) {
        guard let ref = node?.reference() else  {
            fatalError("Can`t get database reference")
        }
        checkPreparation()

        query(ref).observeSingleEvent(of: .value, with: { (data) in
            do {
                try self.apply(data, exactly: false)
                completion(self.filter { data.hasChild($0.key.dbKey) }, nil)
            } catch let e {
                completion(self.filter { data.hasChild($0.key.dbKey) }, e)
            }
        }) { (error) in
            completion([], error)
        }
    }

    // MARK: Mutating

    public func set(element: Value, for key: Key) {
        guard isStandalone else { fatalError("This method is available only for standalone objects. Use method write(element:for:in:)") }
        guard storage.keysNode == key.node?.parent else { fatalError("Key is not contained in keys node") }
        guard element.node.map({ $0.parent == nil && $0.key == key.dbKey }) ?? true
            else { fatalError("Element is referred to incorrect location") }

        _view.append(RCItem(element: element, key: key.dbKey, linkID: "", index: _view.count))
        storage.store(value: element, by: key)
    }

    @discardableResult
    public func write(element: Value, for key: Key, in transaction: RealtimeTransaction? = nil) throws -> RealtimeTransaction {
        guard isRooted else { fatalError("This method is available only for rooted objects. Use method set(element:for:)") }
        guard storage.keysNode == key.node?.parent else { fatalError("Key is not contained in keys node") }
        guard element.node.map({ $0.parent == nil && $0.key == key.dbKey }) ?? true
            else { fatalError("Element is referred to incorrect location") }

        let transaction = transaction ?? RealtimeTransaction()
        guard isPrepared else {
            transaction.addPrecondition { [unowned transaction] promise in
                self.prepare(forUse: .just { collection, err in
                    guard err == nil else { return promise.reject(err!) }
                    do {
                        try collection._write(element, for: key, in: transaction)
                        promise.fulfill()
                    } catch let e {
                        promise.reject(e)
                    }
                })
            }
            return transaction
        }

        try _write(element, for: key, in: transaction)
        return transaction
    }

    func _write(_ element: Value, for key: Key, in transaction: RealtimeTransaction) throws {
        if contains(valueBy: key) {
            throw RealtimeError(source: .collection, description: "Value by key \(key) already exists. Replacing is not supported yet.")
        }

        try _write(element, for: key,
                   by: (storage: node!, itms: _view.source.node!), in: transaction)
    }

    func _write(_ element: Value, for key: Key,
                by location: (storage: Node, itms: Node), in transaction: RealtimeTransaction) throws {
        let needLink = shouldLinking
        let itemNode = location.itms.child(with: key.dbKey)
        let elementNode = location.storage.child(with: key.dbKey)
        let link = key.node!.generate(linkTo: [itemNode, elementNode, elementNode.linksNode])
        let item = RCItem(element: key, linkID: link.link.id, index: count)

        var reversion: () -> Void {
            let sourceRevers = _view.source.hasChanges ?
                nil : _view.source.currentReversion()

            return { [weak self] in
                sourceRevers?()
                self?.storage.elements.removeValue(forKey: key)
            }
        }
        transaction.addReversion(reversion)
        _view.append(item)
        storage.store(value: element, by: key)

        if needLink {
            transaction.addValue(link.link.fireValue, by: link.node)
            let valueLink = elementNode.generate(linkKeyedBy: link.link.id,
                                                 to: [itemNode, link.node])
            transaction.addValue(valueLink.link.fireValue, by: valueLink.node)
        }
        transaction.addValue(item.fireValue, by: itemNode)
        try transaction._set(element, by: elementNode)
    }

    @discardableResult
    public func remove(for key: Key, in transaction: RealtimeTransaction? = nil) -> RealtimeTransaction? {
        guard isRooted else { fatalError("This method is available only for rooted objects") }
        guard storage.keysNode == key.node?.parent else { fatalError("Key is not contained in keys node") }
        guard isPrepared else {
            let transaction = transaction ?? RealtimeTransaction()
            transaction.addPrecondition { [unowned transaction] promise in
                self.prepare(forUse: .just { collection, err in
                    if let e = err {
                        promise.reject(e)
                    } else {
                        collection.remove(for: key, in: transaction)
                        promise.fulfill()
                    }
                })
            }
            return transaction
        }

        guard let index = _view.index(where: { $0.dbKey == key.dbKey }) else { return transaction }

        let transaction = transaction ?? RealtimeTransaction()

        let element = storage.elements.removeValue(forKey: key) ?? storage.object(for: key)
        element.willRemove(in: transaction, from: storage.sourceNode)

        if !_view.source.hasChanges {
            transaction.addReversion(_view.source.currentReversion())
        }
        let item = _view.remove(at: index)
        transaction.addReversion { [weak self] in
            self?.storage.elements[key] = element
        }
        transaction.removeValue(by: _view.source.node!.child(with: key.dbKey)) // remove item element
        transaction.removeValue(by: storage.sourceNode.child(with: key.dbKey)) // remove element
        transaction.removeValue(by: key.node!.linksNode.child(with: item.linkID)) // remove link from key object
        transaction.addCompletion { result in
            if result {
                element.didRemove()
            }
        }
        return transaction
    }

    // MARK: Realtime


    public required init(in node: Node?) {
        fatalError("Realtime dictionary cannot be initialized with init(in:) initializer")
    }

    public required convenience init(fireData: FireDataProtocol, exactly: Bool) throws {
        #if DEBUG
        fatalError("RealtimeDictionary does not supported init(fireData:exactly:) yet.")
        #else
        throw RealtimeError(source: .collection, description: "RealtimeDictionary does not supported init(fireData:exactly:) yet.")
        #endif
    }

    public convenience init(fireData: FireDataProtocol, exactly: Bool, keysNode: Node) throws {
        self.init(in: fireData.node, options: [.keysNode: keysNode, .database: fireData.database as Any])
        try apply(fireData, exactly: exactly)
    }

    var _snapshot: (FireDataProtocol, Bool)?
    override public func apply(_ data: FireDataProtocol, exactly: Bool) throws {
        guard _view.isPrepared else {
            _snapshot = (data, exactly)
            return
        }
        _snapshot = nil
        try _view.forEach { key in
            guard data.hasChild(key.dbKey) else {
                if exactly, let contained = storage.elements.first(where: { $0.0.dbKey == key.dbKey }) { storage.elements.removeValue(forKey: contained.key) }
                return
            }
            let childData = data.child(forPath: key.dbKey)
            if var element = storage.elements.first(where: { $0.0.dbKey == key.dbKey })?.value {
                try element.apply(childData, exactly: exactly)
            } else {
                let keyEntity = Key(in: storage.keysNode.child(with: key.dbKey))
                storage.elements[keyEntity] = try Value(fireData: childData, exactly: exactly)
            }
        }
    }

    override func _writeChanges(to transaction: RealtimeTransaction, by node: Node) throws {
        for (i, (key: key, value: value)) in storage.elements.enumerated() {
            _view.remove(at: i)
            try _write(value,
                       for: key,
                       by: (storage: node,
                            itms: Node(key: InternalKeys.items, parent: node.linksNode)),
                       in: transaction)
        }
    }

    /// Collection does not respond for versions and raw value, and also payload.
    /// To change value version/raw can use enum, but use modified representer.
    override func _write(to transaction: RealtimeTransaction, by node: Node) throws {
//        super._write(to: transaction, by: node)
        // writes changes because after save collection can use only transaction mutations
        try _writeChanges(to: transaction, by: node)
    }

    public func didPrepare() {
        try? _snapshot.map(apply)
    }

//    public func willSave(in transaction: RealtimeTransaction, in parent: Node, by key: String) {
//
//    }
    public override func didSave(in database: RealtimeDatabase, in parent: Node, by key: String) {
        super.didSave(in: database, in: parent, by: key)
        if let node = self.node {
            _view.source.didSave(in: database, in: node.linksNode)
            storage.sourceNode = node
        }
<<<<<<< HEAD
        storage.elements.forEach { $1.didSave(in: storage.sourceNode, by: $0.dbKey) }
=======
        storage.localElements.removeAll()
        storage.elements.forEach { $1.didSave(in: database, in: storage.sourceNode, by: $0.dbKey) }
>>>>>>> 3526c130
    }

    public override func willRemove(in transaction: RealtimeTransaction, from ancestor: Node) {  // TODO: Elements don't receive willRemove event
        super.willRemove(in: transaction, from: ancestor)
        if ancestor == node?.parent {
            transaction.removeValue(by: node!.linksNode)
        }
    }
    override public func didRemove(from node: Node) {
        super.didRemove(from: node)
        _view.source.didRemove()
        storage.elements.values.forEach { $0.didRemove(from: storage.sourceNode) }
    }
}<|MERGE_RESOLUTION|>--- conflicted
+++ resolved
@@ -76,13 +76,8 @@
 
         let viewParentNode = node.flatMap { $0.isRooted ? $0.linksNode : nil }
         let builder = options[.elementBuilder] as? RCElementBuilder<Value> ?? Value.init
-<<<<<<< HEAD
         self.storage = RCDictionaryStorage(sourceNode: node, keysNode: keysNode, elementBuilder: builder, elements: [:])
-        self._view = AnyRealtimeCollectionView(InternalKeys.items._property(from: viewParentNode, representer: Representer<[RCItem]>(collection: Representer.fireData).defaultOnEmpty()))
-=======
-        self.storage = RCDictionaryStorage(sourceNode: node, keysNode: keysNode, elementBuilder: builder, elements: [:], localElements: [:])
         self._view = AnyRealtimeCollectionView(InternalKeys.items.property(from: viewParentNode, representer: Representer<[RCItem]>(collection: Representer.fireData).defaultOnEmpty()))
->>>>>>> 3526c130
         super.init(in: node, options: options)
         self._view.collection = self
     }
@@ -328,21 +323,13 @@
         try? _snapshot.map(apply)
     }
 
-//    public func willSave(in transaction: RealtimeTransaction, in parent: Node, by key: String) {
-//
-//    }
     public override func didSave(in database: RealtimeDatabase, in parent: Node, by key: String) {
         super.didSave(in: database, in: parent, by: key)
         if let node = self.node {
             _view.source.didSave(in: database, in: node.linksNode)
             storage.sourceNode = node
         }
-<<<<<<< HEAD
-        storage.elements.forEach { $1.didSave(in: storage.sourceNode, by: $0.dbKey) }
-=======
-        storage.localElements.removeAll()
         storage.elements.forEach { $1.didSave(in: database, in: storage.sourceNode, by: $0.dbKey) }
->>>>>>> 3526c130
     }
 
     public override func willRemove(in transaction: RealtimeTransaction, from ancestor: Node) {  // TODO: Elements don't receive willRemove event
