//
//  RealtimeDictionary.swift
//  Realtime
//
//  Created by Denis Koryttsev on 16/03/2018.
//

import Foundation
import FirebaseDatabase

public extension RawRepresentable where RawValue == String {
    func dictionary<Key, Value>(from node: Node?, keys: Node) -> RealtimeDictionary<Key, Value> {
        return RealtimeDictionary(in: Node(key: rawValue, parent: node), options: [.keysNode: keys])
    }
    func dictionary<Key, Value>(from node: Node?, keys: Node, elementOptions: [RealtimeValueOption: Any]) -> RealtimeDictionary<Key, Value> {
        return dictionary(from: node, keys: keys, builder: { (node, options) in
            let compoundOptions = options.merging(elementOptions, uniquingKeysWith: { remote, local in remote })
            return Value(in: node, options: compoundOptions)
        })
    }
    func dictionary<Key, Value>(from node: Node?, keys: Node, builder: @escaping RCElementBuilder<Value>) -> RealtimeDictionary<Key, Value> {
        return RealtimeDictionary(in: Node(key: rawValue, parent: node), options: [.keysNode: keys, .elementBuilder: builder])
    }
}

public struct RCDictionaryStorage<K, V>: MutableRCStorage where K: RealtimeDictionaryKey {
    public typealias Value = V
    var sourceNode: Node!
    let keysNode: Node
    let elementBuilder: (Node, [RealtimeValueOption: Any]) -> Value
    var elements: [K: Value] = [:]
    var localElements: [K: Value] = [:]

    func buildElement(with key: K) -> V {
        return elementBuilder(sourceNode.child(with: key.dbKey), key.payload.map { [.payload: $0] } ?? [:])
    }

    mutating func store(value: Value, by key: K) { elements[for: key] = value }
    func storedValue(by key: K) -> Value? { return elements[for: key] }

    internal mutating func element(by key: String) -> (Key, Value) {
        guard let element = storedElement(by: key) else {
            let storeKey = Key(in: keysNode.child(with: key))
            let value = buildElement(with: storeKey)
            store(value: value, by: storeKey)

            return (storeKey, value)
        }

        return element
    }
    fileprivate func storedElement(by key: String) -> (Key, Value)? {
        return elements.first(where: { $0.key.dbKey == key })
    }
}

extension RealtimeValueOption {
    static let keysNode = RealtimeValueOption("realtime.dictionary.keys")
}

public typealias RealtimeDictionaryKey = Hashable & RealtimeValue
public final class RealtimeDictionary<Key, Value>: _RealtimeValue, ChangeableRealtimeValue, RC
where Value: WritableRealtimeValue & RealtimeValueEvents, Key: RealtimeDictionaryKey {
    public override var version: Int? { return nil }
    public override var raw: FireDataValue? { return nil }
    public override var payload: [String : FireDataValue]? { return nil }
    override var _hasChanges: Bool { return storage.localElements.count > 0 }
    public var view: RealtimeCollectionView { return _view }
    public internal(set) var storage: RCDictionaryStorage<Key, Value>
    public var isPrepared: Bool { return _view.isPrepared }

    let _view: AnyRealtimeCollectionView<[RCItem], RealtimeDictionary>

    public required init(in node: Node?, options: [RealtimeValueOption: Any]) {
        guard case let keysNode as Node = options[.keysNode] else { fatalError("Skipped required options") }
        guard keysNode.isRooted else { fatalError("Keys must has rooted location") }

        let viewParentNode = node.flatMap { $0.isRooted ? $0.linksNode : nil }
        let builder = options[.elementBuilder] as? RCElementBuilder<Value> ?? Value.init
        self.storage = RCDictionaryStorage(sourceNode: node, keysNode: keysNode, elementBuilder: builder, elements: [:], localElements: [:])
        self._view = AnyRealtimeCollectionView(InternalKeys.items.property(from: viewParentNode, representer: Representer<[RCItem]>(collection: Representer.fireData).defaultOnEmpty()))
        super.init(in: node, options: options)
        self._view.collection = self
    }

    // MARK: Implementation

    private var shouldLinking = true // TODO: Create class family for such cases
    public func unlinked() -> RealtimeDictionary<Key, Value> { shouldLinking = false; return self }

    public var startIndex: Int { return _view.startIndex }
    public var endIndex: Int { return _view.endIndex }
    public func index(after i: Int) -> Int { return _view.index(after: i) }
    public func index(before i: Int) -> Int { return _view.index(before: i) }
    public func listening(changes handler: @escaping () -> Void) -> ListeningItem { return _view.source.listeningItem(.just { _ in handler() }) }
    @discardableResult
    override public func runObserving() -> Bool { return _view.source.runObserving() }
    override public func stopObserving() { _view.source.stopObserving() }
    override public var debugDescription: String { return _view.source.debugDescription }
    public func prepare(forUse completion: Assign<(Error?)>) { _view.prepare(forUse: completion) }

    public typealias Element = (key: Key, value: Value)

    public func makeIterator() -> IndexingIterator<RealtimeDictionary> { return IndexingIterator(_elements: self) }
    public subscript(position: Int) -> Element { return storage.element(by: _view[position].dbKey) }
    public subscript(key: Key) -> Value? { return contains(valueBy: key) ? storage.object(for: key) : nil }

    public func contains(valueBy key: Key) -> Bool {
        if isStandalone {
            return storage.localElements[key] != nil
        } else {
            _view.checkPreparation()
            return _view.contains(where: { $0.dbKey == key.dbKey })
        }
    }

    public func filtered<Node: RawRepresentable>(by value: Any, for node: Node, completion: @escaping ([Element], Error?) -> ()) where Node.RawValue == String {
        filtered(with: { $0.queryOrdered(byChild: node.rawValue).queryEqual(toValue: value) }, completion: completion)
    }

    public func filtered(with query: (DatabaseReference) -> DatabaseQuery, completion: @escaping ([Element], Error?) -> ()) {
        guard let ref = node?.reference() else  {
            fatalError("Can`t get database reference")
        }
        checkPreparation()

        query(ref).observeSingleEvent(of: .value, with: { (data) in
            do {
                try self.apply(data, exactly: false)
                completion(self.filter { data.hasChild($0.key.dbKey) }, nil)
            } catch let e {
                completion(self.filter { data.hasChild($0.key.dbKey) }, e)
            }
        }) { (error) in
            completion([], error)
        }
    }

    // MARK: Mutating

    public func set(element: Value, for key: Key) {
        guard isStandalone else { fatalError("This method is available only for standalone objects. Use method write(element:for:in:)") }
        guard storage.keysNode == key.node?.parent else { fatalError("Key is not contained in keys node") }
        guard element.node.map({ $0.parent == nil && $0.key == key.dbKey }) ?? true
            else { fatalError("Element is referred to incorrect location") }

        storage.localElements[key] = element
    }

    @discardableResult
    public func write(element: Value, for key: Key, in transaction: RealtimeTransaction? = nil) throws -> RealtimeTransaction {
        guard isRooted else { fatalError("This method is available only for rooted objects. Use method set(element:for:)") }
        guard storage.keysNode == key.node?.parent else { fatalError("Key is not contained in keys node") }
        guard element.node.map({ $0.parent == nil && $0.key == key.dbKey }) ?? true
            else { fatalError("Element is referred to incorrect location") }

        let transaction = transaction ?? RealtimeTransaction()
        guard isPrepared else {
            transaction.addPrecondition { [unowned transaction] promise in
                self.prepare(forUse: .just { collection, err in
                    guard err == nil else { return promise.reject(err!) }
                    do {
                        try collection._write(element, for: key, in: transaction)
                        promise.fulfill()
                    } catch let e {
                        promise.reject(e)
                    }
                })
            }
            return transaction
        }

        try _write(element, for: key, in: transaction)
        return transaction
    }

    func _write(_ element: Value, for key: Key, in transaction: RealtimeTransaction) throws {
        if contains(valueBy: key) {
            throw RealtimeError(source: .collection, description: "Value by key \(key) already exists. Replacing is not supported yet.")
        }

        try _write(element, for: key,
                   by: (storage: node!, itms: _view.source.node!), in: transaction)
    }

    func _write(_ element: Value, for key: Key,
                by location: (storage: Node, itms: Node), in transaction: RealtimeTransaction) throws {
        let needLink = shouldLinking
        let itemNode = location.itms.child(with: key.dbKey)
        let elementNode = location.storage.child(with: key.dbKey)
        let link = key.node!.generate(linkTo: [itemNode, elementNode, elementNode.linksNode])
        let item = RCItem(element: key, linkID: link.link.id, index: count)

        var reversion: () -> Void {
            let sourceRevers = _view.source.hasChanges ?
                nil : _view.source.currentReversion()

            return { [weak self] in
                sourceRevers?()
                self?.storage.elements.removeValue(forKey: key)
            }
        }
        transaction.addReversion(reversion)
        _view.append(item)
        storage.store(value: element, by: key)

        if needLink {
            transaction.addValue(link.link.fireValue, by: link.node)
            let valueLink = elementNode.generate(linkKeyedBy: link.link.id,
                                                 to: [itemNode, link.node])
            transaction.addValue(valueLink.link.fireValue, by: valueLink.node)
        }
        transaction.addValue(item.fireValue, by: itemNode)
        try transaction._set(element, by: elementNode)
    }

    @discardableResult
    public func remove(for key: Key, in transaction: RealtimeTransaction? = nil) -> RealtimeTransaction? {
        guard isRooted else { fatalError("This method is available only for rooted objects") }
        guard storage.keysNode == key.node?.parent else { fatalError("Key is not contained in keys node") }
        guard isPrepared else {
            let transaction = transaction ?? RealtimeTransaction()
            transaction.addPrecondition { [unowned transaction] promise in
                self.prepare(forUse: .just { collection, err in
                    if let e = err {
                        promise.reject(e)
                    } else {
                        collection.remove(for: key, in: transaction)
                        promise.fulfill()
                    }
                })
            }
            return transaction
        }

        guard let index = _view.index(where: { $0.dbKey == key.dbKey }) else { return transaction }

        let transaction = transaction ?? RealtimeTransaction()

        let element = storage.elements.removeValue(forKey: key) ?? storage.object(for: key)
        element.willRemove(in: transaction, from: storage.sourceNode)

        if !_view.source.hasChanges {
            transaction.addReversion(_view.source.currentReversion())
        }
        let item = _view.remove(at: index)
        transaction.addReversion { [weak self] in
            self?.storage.elements[key] = element
        }
        transaction.removeValue(by: _view.source.node!.child(with: key.dbKey)) // remove item element
        transaction.removeValue(by: storage.sourceNode.child(with: key.dbKey)) // remove element
        transaction.removeValue(by: key.node!.linksNode.child(with: item.linkID)) // remove link from key object
        transaction.addCompletion { result in
            if result {
                element.didRemove()
            }
        }
        return transaction
    }

    // MARK: Realtime


    public required init(in node: Node?) {
        fatalError("Realtime dictionary cannot be initialized with init(in:) initializer")
    }

    public required convenience init(fireData: FireDataProtocol, strongly: Bool) throws {
        #if DEBUG
        fatalError("RealtimeDictionary does not supported init(fireData:) yet.")
        #else
        throw RealtimeError(source: .collection, description: "RealtimeDictionary does not supported init(fireData:) yet.")
        #endif
    }

<<<<<<< HEAD
    public convenience init(fireData: FireDataProtocol, strongly: Bool, keysNode: Node) throws {
        self.init(in: fireData.node, options: [.keysNode: keysNode, .database: fireData.database as Any])
        try apply(fireData, strongly: strongly)
=======
    public convenience init(fireData: FireDataProtocol, keysNode: Node) throws {
        self.init(in: fireData.dataRef.map(Node.from), options: [.keysNode: keysNode])
        try apply(fireData, exactly: true)
>>>>>>> 57ccbc26
    }

    var _snapshot: (FireDataProtocol, Bool)?
    override public func apply(_ data: FireDataProtocol, exactly: Bool) throws {
        guard _view.isPrepared else {
            _snapshot = (data, exactly)
            return
        }
        _snapshot = nil
        try _view.forEach { key in
            guard data.hasChild(key.dbKey) else {
                if exactly, let contained = storage.elements.first(where: { $0.0.dbKey == key.dbKey }) { storage.elements.removeValue(forKey: contained.key) }
                return
            }
            let childData = data.child(forPath: key.dbKey)
            if var element = storage.elements.first(where: { $0.0.dbKey == key.dbKey })?.value {
                try element.apply(childData, exactly: exactly)
            } else {
                let keyEntity = Key(in: storage.keysNode.child(with: key.dbKey))
                storage.elements[keyEntity] = try Value(fireData: childData, exactly: exactly)
            }
        }
    }

    override func _writeChanges(to transaction: RealtimeTransaction, by node: Node) throws {
        try storage.localElements.forEach { (key, value) in
            try _write(value,
                       for: key,
                       by: (storage: node,
                            itms: Node(key: InternalKeys.items, parent: node.linksNode)),
                       in: transaction)
        }
    }

    /// Collection does not respond for versions and raw value, and also payload.
    /// To change value version/raw can use enum, but use modified representer.
    override func _write(to transaction: RealtimeTransaction, by node: Node) throws {
//        super._write(to: transaction, by: node)
        // writes changes because after save collection can use only transaction mutations
        try _writeChanges(to: transaction, by: node)
    }

    public func didPrepare() {
        try? _snapshot.map(apply)
    }

//    public func willSave(in transaction: RealtimeTransaction, in parent: Node, by key: String) {
//
//    }
    public override func didSave(in database: RealtimeDatabase, in parent: Node, by key: String) {
        super.didSave(in: database, in: parent, by: key)
        if let node = self.node {
            _view.source.didSave(in: database, in: node.linksNode)
            storage.sourceNode = node
        }
        storage.localElements.removeAll()
        storage.elements.forEach { $1.didSave(in: database, in: storage.sourceNode, by: $0.dbKey) }
    }

    public override func willRemove(in transaction: RealtimeTransaction, from ancestor: Node) {  // TODO: Elements don't receive willRemove event
        super.willRemove(in: transaction, from: ancestor)
        if ancestor == node?.parent {
            transaction.removeValue(by: node!.linksNode)
        }
    }
    override public func didRemove(from node: Node) {
        super.didRemove(from: node)
        _view.source.didRemove()
        storage.elements.values.forEach { $0.didRemove(from: storage.sourceNode) }
    }
}<|MERGE_RESOLUTION|>--- conflicted
+++ resolved
@@ -265,23 +265,17 @@
         fatalError("Realtime dictionary cannot be initialized with init(in:) initializer")
     }
 
-    public required convenience init(fireData: FireDataProtocol, strongly: Bool) throws {
+    public required convenience init(fireData: FireDataProtocol, exactly: Bool) throws {
         #if DEBUG
-        fatalError("RealtimeDictionary does not supported init(fireData:) yet.")
+        fatalError("RealtimeDictionary does not supported init(fireData:exactly:) yet.")
         #else
-        throw RealtimeError(source: .collection, description: "RealtimeDictionary does not supported init(fireData:) yet.")
+        throw RealtimeError(source: .collection, description: "RealtimeDictionary does not supported init(fireData:exactly:) yet.")
         #endif
     }
 
-<<<<<<< HEAD
-    public convenience init(fireData: FireDataProtocol, strongly: Bool, keysNode: Node) throws {
+    public convenience init(fireData: FireDataProtocol, exactly: Bool, keysNode: Node) throws {
         self.init(in: fireData.node, options: [.keysNode: keysNode, .database: fireData.database as Any])
-        try apply(fireData, strongly: strongly)
-=======
-    public convenience init(fireData: FireDataProtocol, keysNode: Node) throws {
-        self.init(in: fireData.dataRef.map(Node.from), options: [.keysNode: keysNode])
-        try apply(fireData, exactly: true)
->>>>>>> 57ccbc26
+        try apply(fireData, exactly: exactly)
     }
 
     var _snapshot: (FireDataProtocol, Bool)?
