--- conflicted
+++ resolved
@@ -223,12 +223,7 @@
     }
 }
 
-<<<<<<< HEAD
-public extension Hashable where Self: RealtimeValue {
-    func hash(into hasher: inout Hasher) { hasher.combine(dbKey) }
-=======
 public extension Equatable where Self: RealtimeValue {
->>>>>>> 722da441
     static func ==(lhs: Self, rhs: Self) -> Bool {
         return lhs.node == rhs.node
     }
