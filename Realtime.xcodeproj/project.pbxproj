--- conflicted
+++ resolved
@@ -79,143 +79,91 @@
 /* End PBXBuildFile section */
 
 /* Begin PBXContainerItemProxy section */
-<<<<<<< HEAD
-		A49D211E23A1874300F6A80B /* PBXContainerItemProxy */ = {
-=======
 		A4AB88DF23A3BE6600B1E9B9 /* PBXContainerItemProxy */ = {
->>>>>>> 09903403
 			isa = PBXContainerItemProxy;
 			containerPortal = OBJ_1 /* Project object */;
 			proxyType = 1;
 			remoteGlobalIDString = "Realtime::Realtime";
 			remoteInfo = Realtime;
 		};
-<<<<<<< HEAD
-		A49D211F23A1874300F6A80B /* PBXContainerItemProxy */ = {
-=======
 		A4AB88E023A3BE6600B1E9B9 /* PBXContainerItemProxy */ = {
->>>>>>> 09903403
 			isa = PBXContainerItemProxy;
 			containerPortal = OBJ_1 /* Project object */;
 			proxyType = 1;
 			remoteGlobalIDString = "Promise.swift::Promise.swift";
 			remoteInfo = Promise.swift;
 		};
-<<<<<<< HEAD
-		A49D212023A1874300F6A80B /* PBXContainerItemProxy */ = {
-=======
 		A4AB88E123A3BE6600B1E9B9 /* PBXContainerItemProxy */ = {
->>>>>>> 09903403
 			isa = PBXContainerItemProxy;
 			containerPortal = OBJ_1 /* Project object */;
 			proxyType = 1;
 			remoteGlobalIDString = "SwiftAtomics::CAtomics";
 			remoteInfo = CAtomics;
 		};
-<<<<<<< HEAD
-		A49D212123A1874300F6A80B /* PBXContainerItemProxy */ = {
-=======
 		A4AB88E223A3BE6600B1E9B9 /* PBXContainerItemProxy */ = {
->>>>>>> 09903403
 			isa = PBXContainerItemProxy;
 			containerPortal = OBJ_1 /* Project object */;
 			proxyType = 1;
 			remoteGlobalIDString = "Promise.swift::Promise.swift";
 			remoteInfo = Promise.swift;
 		};
-<<<<<<< HEAD
-		A49D212223A1874300F6A80B /* PBXContainerItemProxy */ = {
-=======
 		A4AB88E323A3BE6600B1E9B9 /* PBXContainerItemProxy */ = {
->>>>>>> 09903403
 			isa = PBXContainerItemProxy;
 			containerPortal = OBJ_1 /* Project object */;
 			proxyType = 1;
 			remoteGlobalIDString = "SwiftAtomics::CAtomics";
 			remoteInfo = CAtomics;
 		};
-<<<<<<< HEAD
-		A49D212323A1874300F6A80B /* PBXContainerItemProxy */ = {
-=======
 		A4AB88E423A3BE6600B1E9B9 /* PBXContainerItemProxy */ = {
->>>>>>> 09903403
 			isa = PBXContainerItemProxy;
 			containerPortal = OBJ_1 /* Project object */;
 			proxyType = 1;
 			remoteGlobalIDString = "Realtime::Realtime";
 			remoteInfo = Realtime;
 		};
-<<<<<<< HEAD
-		A49D212423A1874300F6A80B /* PBXContainerItemProxy */ = {
-=======
 		A4AB88E523A3BE6600B1E9B9 /* PBXContainerItemProxy */ = {
->>>>>>> 09903403
 			isa = PBXContainerItemProxy;
 			containerPortal = OBJ_1 /* Project object */;
 			proxyType = 1;
 			remoteGlobalIDString = "Promise.swift::Promise.swift";
 			remoteInfo = Promise.swift;
 		};
-<<<<<<< HEAD
-		A49D212523A1874300F6A80B /* PBXContainerItemProxy */ = {
-=======
 		A4AB88E623A3BE6600B1E9B9 /* PBXContainerItemProxy */ = {
->>>>>>> 09903403
 			isa = PBXContainerItemProxy;
 			containerPortal = OBJ_1 /* Project object */;
 			proxyType = 1;
 			remoteGlobalIDString = "SwiftAtomics::CAtomics";
 			remoteInfo = CAtomics;
 		};
-<<<<<<< HEAD
-		A49D212623A1874300F6A80B /* PBXContainerItemProxy */ = {
-=======
 		A4AB88E723A3BE6600B1E9B9 /* PBXContainerItemProxy */ = {
->>>>>>> 09903403
 			isa = PBXContainerItemProxy;
 			containerPortal = OBJ_1 /* Project object */;
 			proxyType = 1;
 			remoteGlobalIDString = "Realtime::RealtimeTestLib";
 			remoteInfo = RealtimeTestLib;
 		};
-<<<<<<< HEAD
-		A49D212723A1874300F6A80B /* PBXContainerItemProxy */ = {
-=======
 		A4AB88E823A3BE6600B1E9B9 /* PBXContainerItemProxy */ = {
->>>>>>> 09903403
 			isa = PBXContainerItemProxy;
 			containerPortal = OBJ_1 /* Project object */;
 			proxyType = 1;
 			remoteGlobalIDString = "Realtime::Realtime";
 			remoteInfo = Realtime;
 		};
-<<<<<<< HEAD
-		A49D212823A1874300F6A80B /* PBXContainerItemProxy */ = {
-=======
 		A4AB88E923A3BE6600B1E9B9 /* PBXContainerItemProxy */ = {
->>>>>>> 09903403
 			isa = PBXContainerItemProxy;
 			containerPortal = OBJ_1 /* Project object */;
 			proxyType = 1;
 			remoteGlobalIDString = "Promise.swift::Promise.swift";
 			remoteInfo = Promise.swift;
 		};
-<<<<<<< HEAD
-		A49D212923A1874300F6A80B /* PBXContainerItemProxy */ = {
-=======
 		A4AB88EA23A3BE6600B1E9B9 /* PBXContainerItemProxy */ = {
->>>>>>> 09903403
 			isa = PBXContainerItemProxy;
 			containerPortal = OBJ_1 /* Project object */;
 			proxyType = 1;
 			remoteGlobalIDString = "SwiftAtomics::CAtomics";
 			remoteInfo = CAtomics;
 		};
-<<<<<<< HEAD
-		A49D212A23A1874400F6A80B /* PBXContainerItemProxy */ = {
-=======
 		A4AB88EB23A3BE6800B1E9B9 /* PBXContainerItemProxy */ = {
->>>>>>> 09903403
 			isa = PBXContainerItemProxy;
 			containerPortal = OBJ_1 /* Project object */;
 			proxyType = 1;
@@ -269,26 +217,16 @@
 		OBJ_65 /* Package.swift */ = {isa = PBXFileReference; explicitFileType = sourcecode.swift; name = Package.swift; path = "/Users/K-o-D-e-N/Documents/Projects/iOS/Realtime/Realtime/.build/checkouts/swift-atomics/Package.swift"; sourceTree = "<group>"; };
 		OBJ_73 /* js */ = {isa = PBXFileReference; lastKnownFileType = folder; path = js; sourceTree = SOURCE_ROOT; };
 		OBJ_74 /* Example */ = {isa = PBXFileReference; lastKnownFileType = folder; path = Example; sourceTree = SOURCE_ROOT; };
-<<<<<<< HEAD
-		OBJ_75 /* Realtime.podspec */ = {isa = PBXFileReference; lastKnownFileType = text; path = Realtime.podspec; sourceTree = "<group>"; };
-=======
 		OBJ_75 /* Realtime.podspec */ = {isa = PBXFileReference; lastKnownFileType = text; path = Realtime.podspec; sourceTree = "<group>"; xcLanguageSpecificationIdentifier = xcode.lang.ruby; };
->>>>>>> 09903403
 		OBJ_76 /* LICENSE */ = {isa = PBXFileReference; lastKnownFileType = text; path = LICENSE; sourceTree = "<group>"; };
 		OBJ_77 /* run_gyb.sh */ = {isa = PBXFileReference; lastKnownFileType = text.script.sh; path = run_gyb.sh; sourceTree = "<group>"; };
 		OBJ_78 /* README.md */ = {isa = PBXFileReference; lastKnownFileType = net.daringfireball.markdown; path = README.md; sourceTree = "<group>"; };
 		OBJ_81 /* Entities.swift */ = {isa = PBXFileReference; lastKnownFileType = sourcecode.swift; path = Entities.swift; sourceTree = "<group>"; };
 		"Promise.swift::Promise.swift::Product" /* Promise_swift.framework */ = {isa = PBXFileReference; lastKnownFileType = wrapper.framework; path = Promise_swift.framework; sourceTree = BUILT_PRODUCTS_DIR; };
 		"Realtime::Realtime+Firebase::Product" /* Realtime_Firebase.framework */ = {isa = PBXFileReference; lastKnownFileType = wrapper.framework; path = Realtime_Firebase.framework; sourceTree = BUILT_PRODUCTS_DIR; };
-<<<<<<< HEAD
-		"Realtime::Realtime::Product" /* Realtime.framework */ = {isa = PBXFileReference; explicitFileType = wrapper.framework; path = Realtime.framework; sourceTree = BUILT_PRODUCTS_DIR; };
-		"Realtime::RealtimeTestLib::Product" /* RealtimeTestLib.framework */ = {isa = PBXFileReference; explicitFileType = wrapper.framework; path = RealtimeTestLib.framework; sourceTree = BUILT_PRODUCTS_DIR; };
-		"Realtime::RealtimeTests::Product" /* RealtimeTests.xctest */ = {isa = PBXFileReference; explicitFileType = wrapper.cfbundle; path = RealtimeTests.xctest; sourceTree = BUILT_PRODUCTS_DIR; };
-=======
 		"Realtime::Realtime::Product" /* Realtime.framework */ = {isa = PBXFileReference; lastKnownFileType = wrapper.framework; path = Realtime.framework; sourceTree = BUILT_PRODUCTS_DIR; };
 		"Realtime::RealtimeTestLib::Product" /* RealtimeTestLib.framework */ = {isa = PBXFileReference; lastKnownFileType = wrapper.framework; path = RealtimeTestLib.framework; sourceTree = BUILT_PRODUCTS_DIR; };
 		"Realtime::RealtimeTests::Product" /* RealtimeTests.xctest */ = {isa = PBXFileReference; lastKnownFileType = file; path = RealtimeTests.xctest; sourceTree = BUILT_PRODUCTS_DIR; };
->>>>>>> 09903403
 		"SwiftAtomics::CAtomics::Product" /* CAtomics.framework */ = {isa = PBXFileReference; lastKnownFileType = wrapper.framework; path = CAtomics.framework; sourceTree = BUILT_PRODUCTS_DIR; };
 /* End PBXFileReference section */
 
@@ -899,119 +837,67 @@
 		OBJ_142 /* PBXTargetDependency */ = {
 			isa = PBXTargetDependency;
 			target = "Promise.swift::Promise.swift" /* Promise.swift */;
-<<<<<<< HEAD
-			targetProxy = A49D211F23A1874300F6A80B /* PBXContainerItemProxy */;
-=======
 			targetProxy = A4AB88E023A3BE6600B1E9B9 /* PBXContainerItemProxy */;
->>>>>>> 09903403
 		};
 		OBJ_143 /* PBXTargetDependency */ = {
 			isa = PBXTargetDependency;
 			target = "SwiftAtomics::CAtomics" /* CAtomics */;
-<<<<<<< HEAD
-			targetProxy = A49D212023A1874300F6A80B /* PBXContainerItemProxy */;
-=======
 			targetProxy = A4AB88E123A3BE6600B1E9B9 /* PBXContainerItemProxy */;
->>>>>>> 09903403
 		};
 		OBJ_154 /* PBXTargetDependency */ = {
 			isa = PBXTargetDependency;
 			target = "Realtime::Realtime" /* Realtime */;
-<<<<<<< HEAD
-			targetProxy = A49D212323A1874300F6A80B /* PBXContainerItemProxy */;
-=======
 			targetProxy = A4AB88E423A3BE6600B1E9B9 /* PBXContainerItemProxy */;
->>>>>>> 09903403
 		};
 		OBJ_155 /* PBXTargetDependency */ = {
 			isa = PBXTargetDependency;
 			target = "Promise.swift::Promise.swift" /* Promise.swift */;
-<<<<<<< HEAD
-			targetProxy = A49D212423A1874300F6A80B /* PBXContainerItemProxy */;
-=======
 			targetProxy = A4AB88E523A3BE6600B1E9B9 /* PBXContainerItemProxy */;
->>>>>>> 09903403
 		};
 		OBJ_156 /* PBXTargetDependency */ = {
 			isa = PBXTargetDependency;
 			target = "SwiftAtomics::CAtomics" /* CAtomics */;
-<<<<<<< HEAD
-			targetProxy = A49D212523A1874300F6A80B /* PBXContainerItemProxy */;
-=======
 			targetProxy = A4AB88E623A3BE6600B1E9B9 /* PBXContainerItemProxy */;
->>>>>>> 09903403
 		};
 		OBJ_167 /* PBXTargetDependency */ = {
 			isa = PBXTargetDependency;
 			target = "Realtime::RealtimeTests" /* RealtimeTests */;
-<<<<<<< HEAD
-			targetProxy = A49D212A23A1874400F6A80B /* PBXContainerItemProxy */;
-=======
 			targetProxy = A4AB88EB23A3BE6800B1E9B9 /* PBXContainerItemProxy */;
->>>>>>> 09903403
 		};
 		OBJ_182 /* PBXTargetDependency */ = {
 			isa = PBXTargetDependency;
 			target = "Realtime::Realtime" /* Realtime */;
-<<<<<<< HEAD
-			targetProxy = A49D211E23A1874300F6A80B /* PBXContainerItemProxy */;
-=======
 			targetProxy = A4AB88DF23A3BE6600B1E9B9 /* PBXContainerItemProxy */;
->>>>>>> 09903403
 		};
 		OBJ_183 /* PBXTargetDependency */ = {
 			isa = PBXTargetDependency;
 			target = "Promise.swift::Promise.swift" /* Promise.swift */;
-<<<<<<< HEAD
-			targetProxy = A49D212123A1874300F6A80B /* PBXContainerItemProxy */;
-=======
 			targetProxy = A4AB88E223A3BE6600B1E9B9 /* PBXContainerItemProxy */;
->>>>>>> 09903403
 		};
 		OBJ_184 /* PBXTargetDependency */ = {
 			isa = PBXTargetDependency;
 			target = "SwiftAtomics::CAtomics" /* CAtomics */;
-<<<<<<< HEAD
-			targetProxy = A49D212223A1874300F6A80B /* PBXContainerItemProxy */;
-=======
 			targetProxy = A4AB88E323A3BE6600B1E9B9 /* PBXContainerItemProxy */;
->>>>>>> 09903403
 		};
 		OBJ_196 /* PBXTargetDependency */ = {
 			isa = PBXTargetDependency;
 			target = "Realtime::RealtimeTestLib" /* RealtimeTestLib */;
-<<<<<<< HEAD
-			targetProxy = A49D212623A1874300F6A80B /* PBXContainerItemProxy */;
-=======
 			targetProxy = A4AB88E723A3BE6600B1E9B9 /* PBXContainerItemProxy */;
->>>>>>> 09903403
 		};
 		OBJ_197 /* PBXTargetDependency */ = {
 			isa = PBXTargetDependency;
 			target = "Realtime::Realtime" /* Realtime */;
-<<<<<<< HEAD
-			targetProxy = A49D212723A1874300F6A80B /* PBXContainerItemProxy */;
-=======
 			targetProxy = A4AB88E823A3BE6600B1E9B9 /* PBXContainerItemProxy */;
->>>>>>> 09903403
 		};
 		OBJ_198 /* PBXTargetDependency */ = {
 			isa = PBXTargetDependency;
 			target = "Promise.swift::Promise.swift" /* Promise.swift */;
-<<<<<<< HEAD
-			targetProxy = A49D212823A1874300F6A80B /* PBXContainerItemProxy */;
-=======
 			targetProxy = A4AB88E923A3BE6600B1E9B9 /* PBXContainerItemProxy */;
->>>>>>> 09903403
 		};
 		OBJ_199 /* PBXTargetDependency */ = {
 			isa = PBXTargetDependency;
 			target = "SwiftAtomics::CAtomics" /* CAtomics */;
-<<<<<<< HEAD
-			targetProxy = A49D212923A1874300F6A80B /* PBXContainerItemProxy */;
-=======
 			targetProxy = A4AB88EA23A3BE6600B1E9B9 /* PBXContainerItemProxy */;
->>>>>>> 09903403
 		};
 /* End PBXTargetDependency section */
 
@@ -1047,11 +933,7 @@
 					"$(SRCROOT)/.build/checkouts/swift-atomics/Sources/CAtomics/include",
 				);
 				INFOPLIST_FILE = Realtime.xcodeproj/Realtime_Info.plist;
-<<<<<<< HEAD
-				IPHONEOS_DEPLOYMENT_TARGET = 13.0;
-=======
 				IPHONEOS_DEPLOYMENT_TARGET = 8.0;
->>>>>>> 09903403
 				LD_RUNPATH_SEARCH_PATHS = "$(inherited) $(TOOLCHAIN_DIR)/usr/lib/swift/macosx";
 				MACOSX_DEPLOYMENT_TARGET = 10.10;
 				OTHER_CFLAGS = "$(inherited)";
@@ -1082,11 +964,7 @@
 					"$(SRCROOT)/.build/checkouts/swift-atomics/Sources/CAtomics/include",
 				);
 				INFOPLIST_FILE = Realtime.xcodeproj/Realtime_Info.plist;
-<<<<<<< HEAD
-				IPHONEOS_DEPLOYMENT_TARGET = 13.0;
-=======
 				IPHONEOS_DEPLOYMENT_TARGET = 8.0;
->>>>>>> 09903403
 				LD_RUNPATH_SEARCH_PATHS = "$(inherited) $(TOOLCHAIN_DIR)/usr/lib/swift/macosx";
 				MACOSX_DEPLOYMENT_TARGET = 10.10;
 				OTHER_CFLAGS = "$(inherited)";
@@ -1209,11 +1087,7 @@
 					"$(SRCROOT)/.build/checkouts/swift-atomics/Sources/CAtomics/include",
 				);
 				INFOPLIST_FILE = Realtime.xcodeproj/RealtimeTestLib_Info.plist;
-<<<<<<< HEAD
-				IPHONEOS_DEPLOYMENT_TARGET = 13.0;
-=======
 				IPHONEOS_DEPLOYMENT_TARGET = 8.0;
->>>>>>> 09903403
 				LD_RUNPATH_SEARCH_PATHS = "$(inherited) $(TOOLCHAIN_DIR)/usr/lib/swift/macosx";
 				MACOSX_DEPLOYMENT_TARGET = 10.10;
 				OTHER_CFLAGS = "$(inherited)";
@@ -1244,11 +1118,7 @@
 					"$(SRCROOT)/.build/checkouts/swift-atomics/Sources/CAtomics/include",
 				);
 				INFOPLIST_FILE = Realtime.xcodeproj/RealtimeTestLib_Info.plist;
-<<<<<<< HEAD
-				IPHONEOS_DEPLOYMENT_TARGET = 13.0;
-=======
 				IPHONEOS_DEPLOYMENT_TARGET = 8.0;
->>>>>>> 09903403
 				LD_RUNPATH_SEARCH_PATHS = "$(inherited) $(TOOLCHAIN_DIR)/usr/lib/swift/macosx";
 				MACOSX_DEPLOYMENT_TARGET = 10.10;
 				OTHER_CFLAGS = "$(inherited)";
@@ -1280,11 +1150,7 @@
 					"$(SRCROOT)/.build/checkouts/swift-atomics/Sources/CAtomics/include",
 				);
 				INFOPLIST_FILE = Realtime.xcodeproj/RealtimeTests_Info.plist;
-<<<<<<< HEAD
-				IPHONEOS_DEPLOYMENT_TARGET = 13.0;
-=======
 				IPHONEOS_DEPLOYMENT_TARGET = 8.0;
->>>>>>> 09903403
 				LD_RUNPATH_SEARCH_PATHS = "$(inherited) @loader_path/../Frameworks @loader_path/Frameworks";
 				MACOSX_DEPLOYMENT_TARGET = 10.10;
 				OTHER_CFLAGS = "$(inherited)";
@@ -1312,11 +1178,7 @@
 					"$(SRCROOT)/.build/checkouts/swift-atomics/Sources/CAtomics/include",
 				);
 				INFOPLIST_FILE = Realtime.xcodeproj/RealtimeTests_Info.plist;
-<<<<<<< HEAD
-				IPHONEOS_DEPLOYMENT_TARGET = 13.0;
-=======
 				IPHONEOS_DEPLOYMENT_TARGET = 8.0;
->>>>>>> 09903403
 				LD_RUNPATH_SEARCH_PATHS = "$(inherited) @loader_path/../Frameworks @loader_path/Frameworks";
 				MACOSX_DEPLOYMENT_TARGET = 10.10;
 				OTHER_CFLAGS = "$(inherited)";
