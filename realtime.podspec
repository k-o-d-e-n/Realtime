--- conflicted
+++ resolved
@@ -8,11 +8,7 @@
 
 Pod::Spec.new do |s|
   s.name             = 'Realtime'
-<<<<<<< HEAD
-  s.version          = '0.5.2' + 0.0.1
-=======
-  s.version          = '0.5.2' + 0.2.4 + 0.0.1 + 0.1
->>>>>>> 3526c130
+  s.version          = '0.5.2' + 0.2.4 + 0.0.1 + 0.1 + 0.0.1
   s.summary          = 'Firebase Realtime Database framework.'
 
 # This description is used to generate tags and improve search results.
