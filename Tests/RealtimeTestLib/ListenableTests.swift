--- conflicted
+++ resolved
@@ -369,48 +369,6 @@
         XCTAssertEqual(doubleValue, 10.0)
     }
 
-<<<<<<< HEAD
-    func testListeningItem() {
-        let propertyDouble = ValueStorage<Double>.unsafe(strong: .pi, repeater: .unsafe())
-
-        var doubleValue = 0.0
-        var item: ListeningItem? = propertyDouble.repeater!.listeningItem(.just {
-            if let val = $0.value {
-                doubleValue = val
-            }
-        })
-
-        XCTAssertTrue(item!.isListen)
-        propertyDouble.value = 10.0
-        XCTAssertEqual(doubleValue, 10.0)
-
-        item?.pause()
-        XCTAssertFalse(item!.isListen)
-        propertyDouble.value = .infinity
-        XCTAssertEqual(doubleValue, 10.0)
-
-        item?.resume()
-        XCTAssertTrue(item!.isListen)
-        propertyDouble.value = .pi
-        XCTAssertEqual(doubleValue, .pi)
-
-        item?.pause()
-        XCTAssertFalse(item!.isListen)
-        propertyDouble.value = 100.5
-
-        item?.resume()
-        XCTAssertTrue(item!.isListen)
-        XCTAssertEqual(doubleValue, .pi)
-        propertyDouble.value = 504.8
-        XCTAssertEqual(doubleValue, 504.8)
-
-        item = nil
-        propertyDouble.value = 1000
-        XCTAssertEqual(doubleValue, 504.8)
-    }
-
-=======
->>>>>>> 93d65c54
     func testListeningStore() {
         let store = ListeningDisposeStore()
         let propertyDouble = ValueStorage<Double>.unsafe(strong: .pi, repeater: .unsafe())
@@ -423,33 +381,6 @@
         store.dispose()
         propertyDouble.value = .infinity
         XCTAssertEqual(doubleValue, 10.0)
-<<<<<<< HEAD
-
-        let item = propertyDouble.repeater!.listeningItem(.just { doubleValue = try! $0.tryValue() })
-        item.add(to: store)
-
-        propertyDouble.value = .pi
-        XCTAssertEqual(doubleValue, .pi)
-        XCTAssertTrue(item.isListen)
-
-        store.pause()
-        propertyDouble.value = 55.4
-        XCTAssertNotEqual(doubleValue, 55.4)
-        XCTAssertFalse(item.isListen)
-
-        store.resume()
-        XCTAssertTrue(item.isListen)
-
-        propertyDouble.value = 150.5
-        XCTAssertEqual(doubleValue, 150.5)
-
-        store.pause()
-        propertyDouble.value = 25.1
-
-        store.resume()
-        XCTAssertEqual(doubleValue, 150.5)
-=======
->>>>>>> 93d65c54
     }
 
     func testFilterPropertyClass() {
