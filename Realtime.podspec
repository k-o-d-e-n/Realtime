#
# Be sure to run `pod lib lint Realtime.podspec' to ensure this is a
# valid spec before submitting.
#
# Any lines starting with a # are optional, but their use is encouraged
# To learn more about a Podspec see http://guides.cocoapods.org/syntax/podspec.html
#

Pod::Spec.new do |s|
  s.name             = 'Realtime'
<<<<<<< HEAD
  s.version          = '0.3.5' +2
=======
  s.version          = '0.3.8'
>>>>>>> 20be4bff
  s.summary          = 'A short description of Realtime.'

# This description is used to generate tags and improve search results.
#   * Think: What does it do? Why did you write it? What is the focus?
#   * Try to keep it short, snappy and to the point.
#   * Write the description between the DESC delimiters below.
#   * Finally, don't worry about the indent, CocoaPods strips it!

  s.description      = <<-DESC
TODO: Add long description of the pod here.
                       DESC

  s.homepage         = 'https://github.com/k-o-d-e-n/Realtime'
  # s.screenshots     = 'www.example.com/screenshots_1', 'www.example.com/screenshots_2'
  s.license          = { :type => 'MIT', :file => 'LICENSE' }
  s.author           = { 'k-o-d-e-n' => 'koden.u8800@gmail.com' }
  s.source           = { :git => 'https://github.com/k-o-d-e-n/Realtime.git', :tag => s.version.to_s }
  # s.social_media_url = 'https://twitter.com/<TWITTER_USERNAME>'

  s.ios.deployment_target = '8.0'

  s.source_files = 'Realtime/Classes/**/*'
  
  # s.resource_bundles = {
  #   'Realtime' => ['Realtime/Assets/*.png']
  # }

  # s.public_header_files = 'Pod/Classes/**/*.h'
  # s.frameworks = 'UIKit'
  # s.libraries = ['c++', 'icucore']
  s.static_framework = true
  s.dependency 'Firebase/Core'
  s.dependency 'Firebase/Database'
  s.xcconfig = {
      "FRAMEWORK_SEARCH_PATHS" => "'$(PODS_ROOT)/FirebaseDatabase'"
  }
  s.vendored_frameworks = ["${PODS_ROOT}/FirebaseDatabase/Frameworks/FirebaseDatabase.framework"]
end<|MERGE_RESOLUTION|>--- conflicted
+++ resolved
@@ -8,11 +8,7 @@
 
 Pod::Spec.new do |s|
   s.name             = 'Realtime'
-<<<<<<< HEAD
-  s.version          = '0.3.5' +2
-=======
-  s.version          = '0.3.8'
->>>>>>> 20be4bff
+  s.version          = '0.4'
   s.summary          = 'A short description of Realtime.'
 
 # This description is used to generate tags and improve search results.
