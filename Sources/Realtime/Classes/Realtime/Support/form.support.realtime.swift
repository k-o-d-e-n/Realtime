//
//  form.support.realtime.swift
//  Realtime
//
//  Created by Denis Koryttsev on 11/09/2018.
//

#if os(iOS)
import UIKit

#if canImport(Combine)
import Combine
#endif

public enum CellBuilder<View> {
    case reuseIdentifier(String)
    case `static`(View)
    case custom((UITableView, IndexPath) -> View)
}

struct RowState: OptionSet {
    let rawValue: CShort

    init(rawValue: CShort) {
        self.rawValue = rawValue
    }
}
extension RowState {
    static let free: RowState = RowState(rawValue: 1 << 0)
    static let displaying: RowState = RowState(rawValue: 1 << 1)
    static let pending: RowState = RowState(rawValue: 1 << 2)
    static let removed: RowState = RowState(rawValue: 1 << 3)
}

@dynamicMemberLookup
open class Row<View: AnyObject, Model: AnyObject>: ReuseItem<View> {
    fileprivate var internalDispose: ListeningDisposeStore = ListeningDisposeStore()
<<<<<<< HEAD
    #if canImport(Combine)
    fileprivate lazy var _model: CurrentValueSubject<Model?, Never> = CurrentValueSubject(nil)
    fileprivate lazy var _update: AnyPublisher<(View, Model), Never> = _view.compactMap({ $0 }).combineLatest(_model.compactMap({ $0 })).eraseToAnyPublisher()
    fileprivate lazy var _didSelect: PassthroughSubject<IndexPath, Never> = PassthroughSubject()
    #else
    fileprivate lazy var _model: ValueStorage<Model?> = ValueStorage.unsafe(weak: nil)
    fileprivate lazy var _update: Accumulator = Accumulator(repeater: .unsafe(), _view.compactMap({ $0 }), _model.compactMap({ $0 }))
=======
    fileprivate lazy var _model: ValueStorage<Model?> = ValueStorage.unsafe(weak: nil, repeater: .unsafe())
    fileprivate lazy var _update: Accumulator = Accumulator(repeater: .unsafe(), _view.repeater!.compactMap(), _model.repeater!.compactMap())
>>>>>>> 09903403
    fileprivate lazy var _didSelect: Repeater<IndexPath> = .unsafe()
    #endif

    var dynamicValues: [String: Any] = [:]
    var state: RowState = [.free, .pending]
    open var indexPath: IndexPath?

    open internal(set) weak var model: Model? {
        set { _model.wrappedValue = newValue }
        get { return _model.wrappedValue }
    }

    let cellBuilder: CellBuilder<View>

    public required init(cellBuilder: CellBuilder<View>) {
        self.cellBuilder = cellBuilder
    }
    deinit {}

    public convenience init(reuseIdentifier: String) {
        self.init(cellBuilder: .reuseIdentifier(reuseIdentifier))
    }

    open subscript<T>(dynamicMember member: String) -> T? {
        set { dynamicValues[member] = newValue }
        get { return dynamicValues[member] as? T }
    }

    open func onUpdate(_ doit: @escaping ((view: View, model: Model), Row<View, Model>) -> Void) {
        _update.listening(onValue: Closure.guarded(self, assign: doit)).add(to: internalDispose)
    }

    open func onSelect(_ doit: @escaping (IndexPath, Row<View, Model>) -> Void) {
        _didSelect.listening(onValue: Closure.guarded(self, assign: doit)).add(to: internalDispose)
    }

    override func free() {
        super.free()
        _model.wrappedValue = nil
    }

    public func sendSelectEvent(at indexPath: IndexPath) {
        _didSelect.send(indexPath)
    }

    public func removeAllValues() {
        dynamicValues.removeAll()
    }
}
extension Row where View: UITableViewCell {
    public convenience init(static view: View) {
        self.init(cellBuilder: .static(view))
    }
    internal func buildCell(for tableView: UITableView, at indexPath: IndexPath) -> UITableViewCell {
        switch cellBuilder {
        case .reuseIdentifier(let identifier):
            return tableView.dequeueReusableCell(withIdentifier: identifier, for: indexPath)
        case .static(let cell): return cell
        case .custom(let closure): return closure(tableView, indexPath)
        }
    }
}
public extension Row where View: UIView {
    var isVisible: Bool {
        return state.contains(.displaying) && super._isVisible
    }
    internal func build(for tableView: UITableView, at section: Int) -> UIView? {
        switch cellBuilder {
        case .reuseIdentifier(let identifier):
            return tableView.dequeueReusableHeaderFooterView(withIdentifier: identifier)
        case .static(let view): return view
        case .custom(let closure): return closure(tableView, IndexPath(row: 0, section: 0))
        }
    }
}
extension Row: CustomDebugStringConvertible {
    public var debugDescription: String {
        return """
        \(type(of: self)): \(withUnsafePointer(to: self, String.init(describing:))) {
            view: \(view as Any),
            model: \(_model.wrappedValue as Any),
            state: \(state),
            values: \(dynamicValues)
        }
        """
    }
}
extension Row {
    func willDisplay(with view: View, model: Model, indexPath: IndexPath) {
        if !state.contains(.displaying) || self.view !== view {
            self.indexPath = indexPath
            self.view = view
            _model.wrappedValue = model
            state.insert(.displaying)
            state.remove(.free)
        }
    }
    func didEndDisplay(with view: View, indexPath: IndexPath) {
        if !state.contains(.free) && self.view === view {
            self.indexPath = nil
            state.remove(.displaying)
            free()
            state.insert([.pending, .free])
        } else {
//                debugLog("\(row.state) \n \(row.view as Any) \n\(cell)")
        }
    }
}

open class Section<Model: AnyObject>: RandomAccessCollection {
    open var footerTitle: String?
    open var headerTitle: String?
    open internal(set) var headerRow: Row<UIView, Model>?
    open internal(set) var footerRow: Row<UIView, Model>?

    var numberOfItems: Int { fatalError("override") }

    public init(headerTitle: String?, footerTitle: String?) {
        self.headerTitle = headerTitle
        self.footerTitle = footerTitle
    }

    // TODO: set_Row does not recognize with code completer
    open func setHeaderRow<V: UIView>(_ row: Row<V, Model>) {
        self.headerRow = unsafeBitCast(row, to: Row<UIView, Model>.self)
    }
    open func setFooterRow<V: UIView>(_ row: Row<V, Model>) {
        self.footerRow = unsafeBitCast(row, to: Row<UIView, Model>.self)
    }

    internal func addRow<Cell: UITableViewCell>(_ row: Row<Cell, Model>) { fatalError() }
    internal func insertRow<Cell: UITableViewCell>(_ row: Row<Cell, Model>, at index: Int) { fatalError() }
    internal func moveRow(at index: Int, to newIndex: Int) { fatalError() }
    @discardableResult
    internal func deleteRow(at index: Int) -> Row<UITableViewCell, Model> { fatalError() }

    func buildCell(for tableView: UITableView, at indexPath: IndexPath) -> UITableViewCell { fatalError() }
    func dequeueRow(for cell: UITableViewCell, at index: Int) -> Row<UITableViewCell, Model> { fatalError() }
    func reloadCell(at indexPath: IndexPath) { fatalError() }
    func willDisplay(_ cell: UITableViewCell, at indexPath: IndexPath, with model: Model) {}
    func didEndDisplay(_ cell: UITableViewCell, at indexPath: IndexPath) {}
    func didSelect(_ tableView: UITableView, didSelectRowAt indexPath: IndexPath) {}

    func willDisplaySection(_ tableView: UITableView, at index: Int) { fatalError("override") }
    func didEndDisplaySection(_ tableView: UITableView, at index: Int) { fatalError("override") }

    func willDisplayHeaderView(_ view: UIView, at section: Int, with model: Model) {
        headerRow?.willDisplay(with: view, model: model, indexPath: IndexPath(row: -1, section: section))
    }
    func didEndDisplayHeaderView(_ view: UIView, at section: Int, with model: Model) {
        headerRow?.didEndDisplay(with: view, indexPath: IndexPath(row: -1, section: section))
    }
    func willDisplayFooterView(_ view: UIView, at section: Int, with model: Model) {
        footerRow?.willDisplay(with: view, model: model, indexPath: IndexPath(row: .max, section: section))
    }
    func didEndDisplayFooterView(_ view: UIView, at section: Int, with model: Model) {
        footerRow?.didEndDisplay(with: view, indexPath: IndexPath(row: .max, section: section))
    }

    public typealias Element = Row<UITableViewCell, Model>
    open var startIndex: Int { fatalError("override") }
    open var endIndex: Int { fatalError("override") }
    open func index(after i: Int) -> Int {
        fatalError("override")
    }
    open func index(before i: Int) -> Int {
        fatalError("override")
    }
    open subscript(position: Int) -> Row<UITableViewCell, Model> {
        fatalError("override")
    }
}
public extension Section {
    var visibleIndexPaths: [IndexPath] {
        return compactMap({ $0.indexPath })
    }
}

open class StaticSection<Model: AnyObject>: Section<Model> {
    var rows: [Row<UITableViewCell, Model>] = []
    var removedRows: [Int: Row<UITableViewCell, Model>] = [:]

    override var numberOfItems: Int { return rows.count }

    override func buildCell(for tableView: UITableView, at indexPath: IndexPath) -> UITableViewCell {
        return rows[indexPath.row].buildCell(for: tableView, at: indexPath)
    }

    override func dequeueRow(for cell: UITableViewCell, at index: Int) -> Row<UITableViewCell, Model> {
        return rows[index]
    }

    override open func addRow<Cell: UITableViewCell>(_ row: Row<Cell, Model>) {
        insertRow(row, at: rows.count)
    }

    override open func insertRow<Cell: UITableViewCell>(_ row: Row<Cell, Model>, at index: Int) {
        rows.insert(unsafeBitCast(row, to: Row<UITableViewCell, Model>.self), at: index)
    }

    override open func moveRow(at index: Int, to newIndex: Int) {
        rows.insert(rows.remove(at: index), at: newIndex)
    }

    @discardableResult
    override open func deleteRow(at index: Int) -> Row<UITableViewCell, Model> {
        let removed = rows.remove(at: index)
        removedRows[index] = removed
        removed.state.insert(.removed)
        return removed
    }

    override func didEndDisplay(_ cell: UITableViewCell, at indexPath: IndexPath) {
        if let removed = removedRows.removeValue(forKey: indexPath.row) {
            removed.state.remove(.displaying)
            if !removed.state.contains(.free) {
                removed.free()
                removed.state.insert(.free)
            }
        } else if rows.indices.contains(indexPath.row) {
            let row = rows[indexPath.row]
            row.didEndDisplay(with: cell, indexPath: indexPath)
        }
    }

    override func willDisplay(_ cell: UITableViewCell, at indexPath: IndexPath, with model: Model) {
        let item = rows[indexPath.row]
        item.willDisplay(with: cell, model: model, indexPath: indexPath)
    }

    override func willDisplaySection(_ tableView: UITableView, at index: Int) {}
    override func didEndDisplaySection(_ tableView: UITableView, at index: Int) {}

    override func didSelect(_ tableView: UITableView, didSelectRowAt indexPath: IndexPath) {
        tableView.deselectRow(at: indexPath, animated: true)
        rows[indexPath.row]._didSelect.send(indexPath)
    }

    override func reloadCell(at indexPath: IndexPath) {
        let row = rows[indexPath.row]
        if row.isVisible {
            // TODO: Current action is insufficiently
            row.view = row.view
        }
    }

    // Collection

    override open var startIndex: Int { return rows.startIndex }
    override open var endIndex: Int { return rows.endIndex }
    override open func index(after i: Int) -> Int {
        return rows.index(after: i)
    }
    override open func index(before i: Int) -> Int {
        return rows.index(before: i)
    }
    override open subscript(position: Int) -> Row<UITableViewCell, Model> {
        return rows[position]
    }
}

open class ReuseFormRow<View: AnyObject, Model: AnyObject, RowModel>: Row<View, Model> {
    #if canImport(Combine)
    lazy var _rowModel: PassthroughSubject<RowModel, Never> = PassthroughSubject()
    #else
    lazy var _rowModel: Repeater<RowModel> = Repeater.unsafe()
    #endif

    public required init() {
        super.init(cellBuilder: .custom({ _,_  in fatalError("Reuse form row does not responsible for cell building") }))
    }

    public required init(cellBuilder: CellBuilder<View>) {
        fatalError("Use init() initializer instead")
    }

    public func onRowModel(_ doit: @escaping (RowModel, ReuseFormRow<View, Model, RowModel>) -> Void) {
        _rowModel.listening(onValue: Closure.guarded(self, assign: doit)).add(to: internalDispose)
    }
}

extension UITableView {
    public enum Operation {
        case reload
        case move(IndexPath)
        case insert
        case delete
        case none

        var isActive: Bool {
            if case .none = self {
                return false
            }
            return true
        }
    }

    func scheduleOperation(_ operation: Operation, for indexPath: IndexPath, with animation: UITableView.RowAnimation) {
        switch operation {
        case .none: break
        case .reload: reloadRows(at: [indexPath], with: animation)
        case .move(let ip): moveRow(at: indexPath, to: ip)
        case .insert: insertRows(at: [indexPath], with: animation)
        case .delete: deleteRows(at: [indexPath], with: animation)
        }
    }

    public class ScheduledUpdate {
        internal private(set) var events: [IndexPath: UITableView.Operation]
        var operations: [(IndexPath, UITableView.Operation)] = []
        var isReadyToUpdate: Bool { return events.isEmpty && !operations.isEmpty }

        public init(events: [IndexPath: UITableView.Operation]) {
            precondition(!events.isEmpty, "Events must not be empty")
            self.events = events
        }

        func fulfill(_ indexPath: IndexPath) -> Bool {
            if let operation = events.removeValue(forKey: indexPath) {
                operations.append((indexPath, operation))
                return true
            } else {
                return false
            }
        }

        func batchUpdatesIfFulfilled(in tableView: UITableView) {
            while !operations.isEmpty {
                let (ip, op) = operations.removeLast()
                tableView.scheduleOperation(op, for: ip, with: .automatic)
            }
        }
    }
}

public protocol DynamicSectionDataSource: class, RandomAccessCollection {
    var keepSynced: Bool { set get }
    var changes: AnyListenable<RCEvent> { get }
}

public struct ReuseRowSectionDataSource<RowModel> {
    let keepSynced: (Bool) -> Void
    let changes: AnyListenable<RCEvent>
    let collection: AnySharedCollection<RowModel>
    var isSynced: Bool = false

    public init<DS: DynamicSectionDataSource>(_ dataSource: DS) where DS.Element == RowModel {
        self.keepSynced = { dataSource.keepSynced = $0 }
        self.changes = dataSource.changes
        self.collection = AnySharedCollection(dataSource)
    }

    public init<RC: RealtimeCollection>(collection: RC) where RC.Element == RowModel, RC.View.Element: DatabaseKeyRepresentable {
        self.init(AnyRealtimeCollection(collection))
    }
}
extension AnyRealtimeCollection: DynamicSectionDataSource {}

open class ReuseRowSection<Model: AnyObject, RowModel>: Section<Model> {
    typealias CellBuilder = (UITableView, IndexPath) -> UITableViewCell
    var updateDispose: Disposable?
    var reuseController: ReuseController<ReuseFormRow<UITableViewCell, Model, RowModel>, UITableViewCell> = ReuseController()
    let rowBuilder: ReuseController<ReuseFormRow<UITableViewCell, Model, RowModel>, UITableViewCell>.RowBuilder
    let cellBuilder: CellBuilder
    var dataSource: ReuseRowSectionDataSource<RowModel>

    var tableView: UITableView?
    var section: Int?
    open var scheduledUpdate: UITableView.ScheduledUpdate?

    override var numberOfItems: Int { return dataSource.collection.count }

    deinit {
        dataSource.keepSynced(false)
    }

    public init<Cell: UITableViewCell>(
        _ dataSource: ReuseRowSectionDataSource<RowModel>,
        cell cellBuilder: @escaping (UITableView, IndexPath) -> Cell,
        row rowBuilder: @escaping () -> ReuseFormRow<Cell, Model, RowModel>
    ) {
        self.dataSource = dataSource
        self.cellBuilder = unsafeBitCast(cellBuilder, to: CellBuilder.self)
        self.rowBuilder = unsafeBitCast(rowBuilder, to: ReuseController<ReuseFormRow<UITableViewCell, Model, RowModel>, UITableViewCell>.RowBuilder.self)
        super.init(headerTitle: nil, footerTitle: nil)
    }

    override func buildCell(for tableView: UITableView, at indexPath: IndexPath) -> UITableViewCell {
        return cellBuilder(tableView, indexPath)
    }

    override func dequeueRow(for cell: UITableViewCell, at index: Int) -> Row<UITableViewCell, Model> {
        let item = reuseController.dequeue(at: cell, rowBuilder: rowBuilder)
        return item
    }

    override func willDisplay(_ cell: UITableViewCell, at indexPath: IndexPath, with model: Model) {
        let item = reuseController.dequeue(at: cell, rowBuilder: rowBuilder)

        if !item.state.contains(.displaying) || item.view !== cell {
            item.view = cell
            item.model = model
            item._rowModel.send(dataSource.collection[indexPath.row])
            item.state.insert(.displaying)
            item.state.remove(.free)
        }
    }

    override func didEndDisplay(_ cell: UITableViewCell, at indexPath: IndexPath) {
        if let row = reuseController.free(at: cell) {
            row.state.remove(.displaying)
            row.state.insert([.pending, .free])
        }
    }

    override func didSelect(_ tableView: UITableView, didSelectRowAt indexPath: IndexPath) {
        if let cell = tableView.cellForRow(at: indexPath) {
            reuseController.active(at: cell)?._didSelect.send(indexPath)
        }
    }

    override func willDisplaySection(_ tableView: UITableView, at index: Int) {
        self.tableView = tableView
        self.section = index
        updateDispose?.dispose()
        updateDispose = dataSource.changes.listening(
            onValue: { [weak tableView, unowned self] e in
                guard let tv = tableView else { return }
                switch e {
                case .initial:
                    tv.beginUpdates()
                    tv.reloadSections([index], with: .automatic)
                    tv.endUpdates()
                case .updated(let deleted, let inserted, let modified, let moved):
                    var changes: [(IndexPath, UITableView.Operation)] = []
                    inserted.forEach({ row in
                        let ip = IndexPath(row: row, section: index)
                        if self.scheduledUpdate?.fulfill(ip) ?? false {
                        } else {
                            changes.append((ip, .insert))
                        }
                    })
                    deleted.forEach({ row in
                        let ip = IndexPath(row: row, section: index)
                        if self.scheduledUpdate?.fulfill(ip) ?? false {
                        } else {
                            changes.append((ip, .delete))
                        }
                    })
                    modified.forEach({ row in
                        let ip = IndexPath(row: row, section: index)
                        if self.scheduledUpdate?.fulfill(ip) ?? false {
                        } else {
                            changes.append((ip, .reload))
                        }
                    })
                    moved.forEach({ (move) in
                        let ip = IndexPath(row: move.from, section: index)
                        if self.scheduledUpdate?.fulfill(ip) ?? false {
                        } else {
                            changes.append((ip, .move(IndexPath(row: move.to, section: index))))
                        }
                    })
                    if changes.contains(where: { $0.1.isActive }) {
                        tv.beginUpdates()
                        changes.forEach({ (ip, operation) in
                            tv.scheduleOperation(operation, for: ip, with: .automatic)
                        })
                        self.scheduledUpdate?.batchUpdatesIfFulfilled(in: tv)
                        self.scheduledUpdate = nil
                        tv.endUpdates()
                    } else if self.scheduledUpdate?.isReadyToUpdate ?? false {
                        tv.beginUpdates()
                        self.scheduledUpdate?.batchUpdatesIfFulfilled(in: tv)
                        self.scheduledUpdate = nil
                        tv.endUpdates()
                    }
                }
            },
            onError: { error in
                debugPrintLog(String(describing: error))
            }
        )

        if !dataSource.isSynced {
            dataSource.keepSynced(true)
            dataSource.isSynced = true
        }
    }

    override func didEndDisplaySection(_ tableView: UITableView, at index: Int) {
        self.tableView = nil
        self.section = index
        if let d = updateDispose {
            d.dispose()
            updateDispose = nil
        }
    }

    // Collection

    override open var startIndex: Int { return 0 }
    override open var endIndex: Int { return reuseController.activeItems.count }
    override open func index(after i: Int) -> Int {
        return i + 1
    }
    override open func index(before i: Int) -> Int {
        return i - 1
    }
    override open subscript(position: Int) -> Row<UITableViewCell, Model> {
        guard let tv = tableView, let section = self.section else { fatalError("Section is not displaying") }
        guard let cell = tv.cellForRow(at: IndexPath(row: position, section: section)), let row = reuseController.active(at: cell)
        else { fatalError("Current row is not displaying") }
        return row
    }

    public func model(at indexPath: IndexPath) -> RowModel {
        return dataSource.collection[indexPath.row]
    }
}

open class Form<Model: AnyObject> {
    lazy var table: Table = Table(self)
    var sections: [Section<Model>]
    var removedSections: [Int: Section<Model>] = [:]
    var performsUpdates: Bool = false

    open var numberOfSections: Int {
        return sections.count
    }

    open weak var tableDelegate: UITableViewDelegate?
    open weak var editingDataSource: RealtimeEditingTableDataSource?
    open weak var prefetchingDataSource: UITableViewDataSourcePrefetching?

    open var model: Model
    open weak var tableView: UITableView? {
        willSet {
            if newValue == nil {
                tableView?.delegate = nil
                tableView?.dataSource = nil
            }
        }
        didSet {
            if let tv = tableView {
                tv.delegate = table
                tv.dataSource = table
            }
        }
    }

    public init(model: Model, sections: [Section<Model>]) {
        self.model = model
        self.sections = sections
    }

    open func numberOfItems(in section: Int) -> Int {
        return sections[section].count
    }

    open func beginUpdates() {
        guard let tv = tableView else { fatalError() }
        guard tv.window != nil else { return }
        tv.beginUpdates()
        performsUpdates = true
    }

    open func endUpdates() {
        guard let tv = tableView else { fatalError() }
        guard performsUpdates else { return }
        tv.endUpdates()
        performsUpdates = false
    }

    open func addRow<Cell: UITableViewCell>(
        _ row: Row<Cell, Model>, with animation: UITableView.RowAnimation = .automatic
        ) {
        guard let last = self.last else { fatalError("Form is empty") }
        let rowIndex = last.numberOfItems
        last.addRow(row)
        if performsUpdates {
            tableView?.insertRows(at: [IndexPath(row: rowIndex, section: numberOfSections - 1)], with: animation)
        }
    }

    open func insertRow<Cell: UITableViewCell>(
        _ row: Row<Cell, Model>, at indexPath: IndexPath, with animation: UITableView.RowAnimation = .automatic
        ) {
        sections[indexPath.section].insertRow(row, at: indexPath.row)
        if performsUpdates { tableView?.insertRows(at: [indexPath], with: animation) }
    }

    open func deleteRows(at indexPaths: [IndexPath], with animation: UITableView.RowAnimation = .automatic) {
        indexPaths.sorted(by: >).forEach { sections[$0.section].deleteRow(at: $0.row) }
        if performsUpdates { tableView?.deleteRows(at: indexPaths, with: animation) }
    }

    open func moveRow(at indexPath: IndexPath, to newIndexPath: IndexPath) {
        if indexPath.section == newIndexPath.section {
            sections[indexPath.section].moveRow(at: indexPath.row, to: newIndexPath.row)
        } else {
            let row = sections[indexPath.section].deleteRow(at: indexPath.row)
            sections[newIndexPath.section].insertRow(row, at: newIndexPath.row)
        }
        if performsUpdates { tableView?.moveRow(at: indexPath, to: newIndexPath) }
    }

    open func addSection(_ section: Section<Model>, with animation: UITableView.RowAnimation = .automatic) {
        insertSection(section, at: sections.count, with: animation)
    }

    open func insertSection(_ section: Section<Model>, at index: Int, with animation: UITableView.RowAnimation = .automatic) {
        sections.insert(section, at: index)
        if let tv = tableView, tv.window != nil {
            tv.insertSections([index], with: animation)
        }
    }

    open func deleteSections(at indexes: IndexSet, with animation: UITableView.RowAnimation = .automatic) {
        indexes.reversed().forEach { removedSections[$0] = sections.remove(at: $0) }
        if performsUpdates { tableView?.deleteSections(indexes, with: animation) }
    }

    open func reloadRows(at indexPaths: [IndexPath], with animation: UITableView.RowAnimation = .automatic) {
        if performsUpdates, let tv = tableView, tv.window != nil {
            tv.reloadRows(at: indexPaths, with: animation)
        }
    }

    open func reloadSections(_ sections: IndexSet, with animation: UITableView.RowAnimation = .automatic) {
        if performsUpdates, let tv = tableView, tv.window != nil {
            tv.reloadSections(sections, with: animation)
        }
    }

    open func didSelect(_ tableView: UITableView, didSelectRowAt indexPath: IndexPath) {
        sections[indexPath.section].didSelect(tableView, didSelectRowAt: indexPath)
    }

    open func reloadVisible() {
        if let tv = tableView {
            tv.indexPathsForVisibleRows?.forEach({ (ip) in
                sections[ip.section].reloadCell(at: ip)
            })
        }
    }
}
extension Form: RandomAccessCollection {
    public typealias Element = Section<Model>
    public var startIndex: Int { return sections.startIndex }
    public var endIndex: Int { return sections.endIndex }
    public func index(after i: Int) -> Int {
        return sections.index(after: i)
    }
    public func index(before i: Int) -> Int {
        return sections.index(before: i)
    }
    public subscript(position: Int) -> Section<Model> {
        return sections[position]
    }
}
extension Form {
    final class Table: NSObject, UITableViewDelegate, UITableViewDataSource {
        unowned var form: Form

        init(_ form: Form) {
            self.form = form
        }

        func numberOfSections(in tableView: UITableView) -> Int {
            return form.numberOfSections
        }

        func tableView(_ tableView: UITableView, numberOfRowsInSection section: Int) -> Int {
            return form.sections[section].numberOfItems
        }

        func tableView(_ tableView: UITableView, heightForRowAt indexPath: IndexPath) -> CGFloat {
            return form.tableDelegate?.tableView?(tableView, heightForRowAt: indexPath) ?? tableView.rowHeight
        }

        func tableView(_ tableView: UITableView, heightForHeaderInSection section: Int) -> CGFloat {
            return form.tableDelegate?.tableView?(tableView, heightForHeaderInSection: section) ?? tableView.sectionHeaderHeight
        }

        func tableView(_ tableView: UITableView, heightForFooterInSection section: Int) -> CGFloat {
            return form.tableDelegate?.tableView?(tableView, heightForFooterInSection: section) ?? tableView.sectionFooterHeight
        }

        func tableView(_ tableView: UITableView, titleForHeaderInSection section: Int) -> String? {
            return form.sections[section].headerTitle
        }

        func tableView(_ tableView: UITableView, viewForHeaderInSection section: Int) -> UIView? {
            return form.sections[section].headerRow?.build(for: tableView, at: section)
        }

        func tableView(_ tableView: UITableView, titleForFooterInSection section: Int) -> String? {
            return form.sections[section].footerTitle
        }

        func tableView(_ tableView: UITableView, viewForFooterInSection section: Int) -> UIView? {
            return form.sections[section].footerRow?.build(for: tableView, at: section)
        }

        func tableView(_ tableView: UITableView, cellForRowAt indexPath: IndexPath) -> UITableViewCell {
            return form.sections[indexPath.section].buildCell(for: tableView, at: indexPath)
        }

        func tableView(_ tableView: UITableView, willDisplay cell: UITableViewCell, forRowAt indexPath: IndexPath) {
            form.sections[indexPath.section].willDisplay(cell, at: indexPath, with: form.model)
        }

        func tableView(_ tableView: UITableView, didEndDisplaying cell: UITableViewCell, forRowAt indexPath: IndexPath) {
            if let removed = form.removedSections[indexPath.section] {
                removed.didEndDisplay(cell, at: indexPath)
                if tableView.indexPathsForVisibleRows.map({ !$0.contains(where: { $0.section == indexPath.section }) }) ?? true {
                    form.removedSections.removeValue(forKey: indexPath.section)
                }
            } else if form.sections.indices.contains(indexPath.section) {
                form.sections[indexPath.section].didEndDisplay(cell, at: indexPath)
            }
        }

        // (will/didEnd)DisplaySection calls only for header, but it doesn't correct
        func tableView(_ tableView: UITableView, willDisplayHeaderView view: UIView, forSection section: Int) {
            let s = form[section]
            s.willDisplaySection(tableView, at: section) // if section has no header willDisplay won't called
            s.willDisplayHeaderView(view, at: section, with: form.model)
            form.tableDelegate?.tableView?(tableView, willDisplayHeaderView: view, forSection: section)
        }

        func tableView(_ tableView: UITableView, didEndDisplayingHeaderView view: UIView, forSection section: Int) {
            let s = form[section]
            s.didEndDisplaySection(tableView, at: section)
            s.didEndDisplayHeaderView(view, at: section, with: form.model)
            form.tableDelegate?.tableView?(tableView, didEndDisplayingHeaderView: view, forSection: section)
        }

        func tableView(_ tableView: UITableView, willDisplayFooterView view: UIView, forSection section: Int) {
            let s = form[section]
            s.willDisplayFooterView(view, at: section, with: form.model)
            form.tableDelegate?.tableView?(tableView, willDisplayFooterView: view, forSection: section)
        }

        func tableView(_ tableView: UITableView, didEndDisplayingFooterView view: UIView, forSection section: Int) {
            let s = form[section]
            s.didEndDisplayFooterView(view, at: section, with: form.model)
            form.tableDelegate?.tableView?(tableView, didEndDisplayingFooterView: view, forSection: section)
        }

        func tableView(_ tableView: UITableView, shouldHighlightRowAt indexPath: IndexPath) -> Bool {
            return form.tableDelegate?.tableView?(tableView, shouldHighlightRowAt: indexPath) ?? true
        }

        func tableView(_ tableView: UITableView, willSelectRowAt indexPath: IndexPath) -> IndexPath? {
            return form.tableDelegate?.tableView?(tableView, willSelectRowAt: indexPath) ?? indexPath
        }

        func tableView(_ tableView: UITableView, didSelectRowAt indexPath: IndexPath) {
            tableView.endEditing(false)
            form.didSelect(tableView, didSelectRowAt: indexPath)
            form.tableDelegate?.tableView?(tableView, didSelectRowAt: indexPath)
        }

        func tableView(_ tableView: UITableView, didDeselectRowAt indexPath: IndexPath) {
            form.tableDelegate?.tableView?(tableView, didDeselectRowAt: indexPath)
        }

        func tableView(_ tableView: UITableView, canEditRowAt indexPath: IndexPath) -> Bool {
            return form.editingDataSource?.tableView(tableView, canEditRowAt: indexPath) ?? true
        }

        func tableView(_ tableView: UITableView, canMoveRowAt indexPath: IndexPath) -> Bool {
            return form.editingDataSource?.tableView(tableView, canMoveRowAt: indexPath) ?? true
        }

        func tableView(_ tableView: UITableView, shouldIndentWhileEditingRowAt indexPath: IndexPath) -> Bool {
            return form.tableDelegate.flatMap { $0.tableView?(tableView, shouldIndentWhileEditingRowAt: indexPath) } ?? true
        }

        func tableView(_ tableView: UITableView, editingStyleForRowAt indexPath: IndexPath) -> UITableViewCell.EditingStyle {
            return form.tableDelegate.flatMap { $0.tableView?(tableView, editingStyleForRowAt: indexPath) } ?? .none
        }

        func tableView(_ tableView: UITableView, commit editingStyle: UITableViewCell.EditingStyle, forRowAt indexPath: IndexPath) {
            form.editingDataSource?.tableView(tableView, commit: editingStyle, forRowAt: indexPath)
        }

        func tableView(_ tableView: UITableView, moveRowAt sourceIndexPath: IndexPath, to destinationIndexPath: IndexPath) {
            form.editingDataSource?.tableView(tableView, moveRowAt: sourceIndexPath, to: destinationIndexPath)
        }

        func tableView(
            _ tableView: UITableView,
            targetIndexPathForMoveFromRowAt sourceIndexPath: IndexPath,
            toProposedIndexPath proposedDestinationIndexPath: IndexPath
        ) -> IndexPath {
            return form.editingDataSource?.tableView(
                tableView,
                targetIndexPathForMoveFromRowAt: sourceIndexPath,
                toProposedIndexPath: proposedDestinationIndexPath
            )
            ?? proposedDestinationIndexPath
        }

        // MARK: UIScrollViewDelegate

        func scrollViewDidScroll(_ scrollView: UIScrollView) {
            form.tableDelegate?.scrollViewDidScroll?(scrollView)
        }
    }
}

public extension Form {
    func indexPath<Cell: UITableViewCell>(for row: Row<Cell, Model>) -> IndexPath? {
        if let tv = tableView, let view = row.view {
            return tv.indexPath(for: view)
        } else {
            for (index, section) in enumerated() {
                if let row = section.firstIndex(where: { $0 === row }) {
                    return IndexPath(row: row, section: index)
                }
            }
            return nil
        }
    }
}
#endif<|MERGE_RESOLUTION|>--- conflicted
+++ resolved
@@ -35,18 +35,16 @@
 @dynamicMemberLookup
 open class Row<View: AnyObject, Model: AnyObject>: ReuseItem<View> {
     fileprivate var internalDispose: ListeningDisposeStore = ListeningDisposeStore()
-<<<<<<< HEAD
     #if canImport(Combine)
+    @available(iOS 13.0, macOS 10.15, *)
     fileprivate lazy var _model: CurrentValueSubject<Model?, Never> = CurrentValueSubject(nil)
+    @available(iOS 13.0, macOS 10.15, *)
     fileprivate lazy var _update: AnyPublisher<(View, Model), Never> = _view.compactMap({ $0 }).combineLatest(_model.compactMap({ $0 })).eraseToAnyPublisher()
+    @available(iOS 13.0, macOS 10.15, *)
     fileprivate lazy var _didSelect: PassthroughSubject<IndexPath, Never> = PassthroughSubject()
     #else
-    fileprivate lazy var _model: ValueStorage<Model?> = ValueStorage.unsafe(weak: nil)
+    fileprivate lazy var _model: ValueStorage<Model?> = ValueStorage.unsafe(weak: nil, repeater: .unsafe())
     fileprivate lazy var _update: Accumulator = Accumulator(repeater: .unsafe(), _view.compactMap({ $0 }), _model.compactMap({ $0 }))
-=======
-    fileprivate lazy var _model: ValueStorage<Model?> = ValueStorage.unsafe(weak: nil, repeater: .unsafe())
-    fileprivate lazy var _update: Accumulator = Accumulator(repeater: .unsafe(), _view.repeater!.compactMap(), _model.repeater!.compactMap())
->>>>>>> 09903403
     fileprivate lazy var _didSelect: Repeater<IndexPath> = .unsafe()
     #endif
 
@@ -55,8 +53,26 @@
     open var indexPath: IndexPath?
 
     open internal(set) weak var model: Model? {
-        set { _model.wrappedValue = newValue }
-        get { return _model.wrappedValue }
+        set {
+            #if canImport(Combine)
+            if #available(iOS 13.0, macOS 10.15, *) {
+                _model.value = newValue
+            }
+            #else
+            _model.value = newValue
+            #endif
+        }
+        get {
+            #if canImport(Combine)
+            if #available(iOS 13.0, macOS 10.15, *) {
+                return _model.value
+            } else {
+                fatalError()
+            }
+            #else
+            return _model.value
+            #endif
+        }
     }
 
     let cellBuilder: CellBuilder<View>
@@ -76,20 +92,44 @@
     }
 
     open func onUpdate(_ doit: @escaping ((view: View, model: Model), Row<View, Model>) -> Void) {
+        #if canImport(Combine)
+        if #available(iOS 13.0, macOS 10.15, *) {
+            _update.listening(onValue: Closure.guarded(self, assign: doit)).add(to: internalDispose)
+        }
+        #else
         _update.listening(onValue: Closure.guarded(self, assign: doit)).add(to: internalDispose)
+        #endif
     }
 
     open func onSelect(_ doit: @escaping (IndexPath, Row<View, Model>) -> Void) {
+        #if canImport(Combine)
+        if #available(iOS 13.0, macOS 10.15, *) {
+            _didSelect.listening(onValue: Closure.guarded(self, assign: doit)).add(to: internalDispose)
+        }
+        #else
         _didSelect.listening(onValue: Closure.guarded(self, assign: doit)).add(to: internalDispose)
+        #endif
     }
 
     override func free() {
         super.free()
-        _model.wrappedValue = nil
+        #if canImport(Combine)
+        if #available(iOS 13.0, macOS 10.15, *) {
+            _model.value = nil
+        }
+        #else
+        _model.value = nil
+        #endif
     }
 
     public func sendSelectEvent(at indexPath: IndexPath) {
+        #if canImport(Combine)
+        if #available(iOS 13.0, macOS 10.15, *) {
+            _didSelect.send(indexPath)
+        }
+        #else
         _didSelect.send(indexPath)
+        #endif
     }
 
     public func removeAllValues() {
@@ -127,7 +167,7 @@
         return """
         \(type(of: self)): \(withUnsafePointer(to: self, String.init(describing:))) {
             view: \(view as Any),
-            model: \(_model.wrappedValue as Any),
+            model: \(model as Any),
             state: \(state),
             values: \(dynamicValues)
         }
@@ -139,7 +179,7 @@
         if !state.contains(.displaying) || self.view !== view {
             self.indexPath = indexPath
             self.view = view
-            _model.wrappedValue = model
+            self.model = model
             state.insert(.displaying)
             state.remove(.free)
         }
@@ -282,7 +322,13 @@
 
     override func didSelect(_ tableView: UITableView, didSelectRowAt indexPath: IndexPath) {
         tableView.deselectRow(at: indexPath, animated: true)
+        #if canImport(Combine)
+        if #available(iOS 13.0, macOS 10.15, *) {
+            rows[indexPath.row]._didSelect.send(indexPath)
+        }
+        #else
         rows[indexPath.row]._didSelect.send(indexPath)
+        #endif
     }
 
     override func reloadCell(at indexPath: IndexPath) {
@@ -310,6 +356,7 @@
 
 open class ReuseFormRow<View: AnyObject, Model: AnyObject, RowModel>: Row<View, Model> {
     #if canImport(Combine)
+    @available(iOS 13.0, macOS 10.15, *)
     lazy var _rowModel: PassthroughSubject<RowModel, Never> = PassthroughSubject()
     #else
     lazy var _rowModel: Repeater<RowModel> = Repeater.unsafe()
@@ -324,7 +371,13 @@
     }
 
     public func onRowModel(_ doit: @escaping (RowModel, ReuseFormRow<View, Model, RowModel>) -> Void) {
+        #if canImport(Combine)
+        if #available(iOS 13.0, macOS 10.15, *) {
+            _rowModel.listening(onValue: Closure.guarded(self, assign: doit)).add(to: internalDispose)
+        }
+        #else
         _rowModel.listening(onValue: Closure.guarded(self, assign: doit)).add(to: internalDispose)
+        #endif
     }
 }
 
@@ -449,7 +502,13 @@
         if !item.state.contains(.displaying) || item.view !== cell {
             item.view = cell
             item.model = model
+            #if canImport(Combine)
+            if #available(iOS 13.0, macOS 10.15, *) {
+                item._rowModel.send(dataSource.collection[indexPath.row])
+            }
+            #else
             item._rowModel.send(dataSource.collection[indexPath.row])
+            #endif
             item.state.insert(.displaying)
             item.state.remove(.free)
         }
@@ -464,7 +523,13 @@
 
     override func didSelect(_ tableView: UITableView, didSelectRowAt indexPath: IndexPath) {
         if let cell = tableView.cellForRow(at: indexPath) {
+            #if canImport(Combine)
+            if #available(iOS 13.0, macOS 10.15, *) {
+                reuseController.active(at: cell)?._didSelect.send(indexPath)
+            }
+            #else
             reuseController.active(at: cell)?._didSelect.send(indexPath)
+            #endif
         }
     }
 
