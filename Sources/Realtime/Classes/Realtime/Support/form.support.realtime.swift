--- conflicted
+++ resolved
@@ -7,16 +7,11 @@
 
 #if os(iOS)
 import UIKit
-
-<<<<<<< HEAD
 #if canImport(Combine)
 import Combine
 #endif
 
-public enum CellBuilder<View> {
-=======
 public enum RowViewBuilder<View> {
->>>>>>> f526aa95
     case reuseIdentifier(String)
     case `static`(View)
     case custom((UITableView, IndexPath) -> View)
@@ -38,6 +33,8 @@
 
 @dynamicMemberLookup
 open class Row<View: AnyObject, Model: AnyObject>: ReuseItem<View> {
+    public typealias UpdateEvent = (view: View, model: Model)
+    public typealias DidSelectEvent = (form: Form<Model>, indexPath: IndexPath)
     fileprivate var internalDispose: ListeningDisposeStore = ListeningDisposeStore()
     #if canImport(Combine)
     @available(iOS 13.0, macOS 10.15, *)
@@ -45,19 +42,12 @@
     @available(iOS 13.0, macOS 10.15, *)
     fileprivate lazy var _update: AnyPublisher<(View, Model), Never> = _view.compactMap({ $0 }).combineLatest(_model.compactMap({ $0 })).eraseToAnyPublisher()
     @available(iOS 13.0, macOS 10.15, *)
-    fileprivate lazy var _didSelect: PassthroughSubject<IndexPath, Never> = PassthroughSubject()
+    fileprivate lazy var _didSelect: PassthroughSubject<DidSelectEvent, Never> = PassthroughSubject()
     #else
     fileprivate lazy var _model: ValueStorage<Model?> = ValueStorage.unsafe(weak: nil, repeater: .unsafe())
-<<<<<<< HEAD
-    fileprivate lazy var _update: Accumulator = Accumulator(repeater: .unsafe(), _view.compactMap({ $0 }), _model.compactMap({ $0 }))
-    fileprivate lazy var _didSelect: Repeater<IndexPath> = .unsafe()
+    fileprivate lazy var _update: Accumulator = Accumulator(repeater: .unsafe(), _view.repeater!.compactMap(), _model.repeater!.compactMap())
+    private lazy var _didSelect: Repeater<DidSelectEvent> = .unsafe()
     #endif
-=======
-    public typealias UpdateEvent = (view: View, model: Model)
-    fileprivate lazy var _update: Accumulator = Accumulator(repeater: .unsafe(), _view.repeater!.compactMap(), _model.repeater!.compactMap())
-    public typealias DidSelectEvent = (form: Form<Model>, indexPath: IndexPath)
-    private lazy var _didSelect: Repeater<DidSelectEvent> = .unsafe()
->>>>>>> f526aa95
 
     var dynamicValues: [String: Any] = [:]
     var state: RowState = [.free, .pending]
@@ -102,11 +92,22 @@
         get { return dynamicValues[member] as? T }
     }
 
-    public func mapUpdate() -> Accumulator<(View, Model)>.CompactMap<(UpdateEvent, Row<View, Model>)> {
-        _update.compactMap({ [weak self] event -> (UpdateEvent, Row<View, Model>)? in
+    public func mapUpdate() -> AnyListenable<(UpdateEvent, Row<View, Model>)> {
+        #if canImport(Combine)
+        if #available(iOS 13.0, macOS 10.15, *) {
+            return AnyListenable(_update.compactMap({ [weak self] event -> (UpdateEvent, Row<View, Model>)? in
+                guard let `self` = self else { return nil }
+                return (event, self)
+            }))
+        } else {
+            fatalError()
+        }
+        #else
+        return AnyListenable(_update.compactMap({ [weak self] event -> (UpdateEvent, Row<View, Model>)? in
             guard let `self` = self else { return nil }
             return (event, self)
-        })
+        }))
+        #endif
     }
 
     open func onUpdate(_ doit: @escaping ((view: View, model: Model), Row<View, Model>) -> Void) {
@@ -119,29 +120,42 @@
         #endif
     }
 
-<<<<<<< HEAD
-    open func onSelect(_ doit: @escaping (IndexPath, Row<View, Model>) -> Void) {
+    public func mapSelect() -> AnyListenable<(DidSelectEvent, Row<View, Model>)> {
+        #if canImport(Combine)
+        if #available(iOS 13.0, macOS 10.15, *) {
+            return AnyListenable(_didSelect.compactMap({ [weak self] event -> (DidSelectEvent, Row<View, Model>)? in
+                guard let `self` = self else { return nil }
+                return (event, self)
+            }))
+        } else {
+            fatalError()
+        }
+        #else
+        return AnyListenable(_didSelect.compactMap({ [weak self] event -> (DidSelectEvent, Row<View, Model>)? in
+            guard let `self` = self else { return nil }
+            return (event, self)
+        }))
+        #endif
+    }
+
+    open func onSelect(_ doit: @escaping (DidSelectEvent, Row<View, Model>) -> Void) {
         #if canImport(Combine)
         if #available(iOS 13.0, macOS 10.15, *) {
             _didSelect.listening(onValue: Closure.guarded(self, assign: doit)).add(to: internalDispose)
         }
         #else
-=======
-    open func mapSelect() -> Repeater<DidSelectEvent>.CompactMap<(DidSelectEvent, Row<View, Model>)> {
-        _didSelect.compactMap({ [weak self] event -> (DidSelectEvent, Row<View, Model>)? in
-            guard let `self` = self else { return nil }
-            return (event, self)
-        })
-    }
-
-    open func onSelect(_ doit: @escaping (DidSelectEvent, Row<View, Model>) -> Void) {
->>>>>>> f526aa95
         _didSelect.listening(onValue: Closure.guarded(self, assign: doit)).add(to: internalDispose)
         #endif
     }
 
     open func didSelect(_ form: Form<Model>, didSelectRowAt indexPath: IndexPath) {
+        #if canImport(Combine)
+        if #available(iOS 13.0, macOS 10.15, *) {
+            _didSelect.send((form, indexPath))
+        }
+        #else
         _didSelect.send(.value((form, indexPath)))
+        #endif
     }
 
     override func free() {
@@ -155,19 +169,14 @@
         #endif
     }
 
-<<<<<<< HEAD
-    public func sendSelectEvent(at indexPath: IndexPath) {
+    public func sendSelectEvent(_ form: Form<Model>, at indexPath: IndexPath) {
         #if canImport(Combine)
         if #available(iOS 13.0, macOS 10.15, *) {
-            _didSelect.send(indexPath)
+            _didSelect.send((form, indexPath))
         }
         #else
-        _didSelect.send(indexPath)
+        _didSelect.send((form, indexPath))
         #endif
-=======
-    public func sendSelectEvent(_ form: Form<Model>, at indexPath: IndexPath) {
-        _didSelect.send(.value((form, indexPath)))
->>>>>>> f526aa95
     }
 
     public func removeAllValues() {
@@ -358,21 +367,15 @@
     override func willDisplaySection(_ tableView: UITableView, at index: Int) {}
     override func didEndDisplaySection(_ tableView: UITableView, at index: Int) {}
 
-<<<<<<< HEAD
-    override func didSelect(_ tableView: UITableView, didSelectRowAt indexPath: IndexPath) {
-        tableView.deselectRow(at: indexPath, animated: true)
+    override func didSelect(_ form: Form<Model>, didSelectRowAt indexPath: IndexPath) {
+        form.tableView?.deselectRow(at: indexPath, animated: true)
         #if canImport(Combine)
         if #available(iOS 13.0, macOS 10.15, *) {
-            rows[indexPath.row]._didSelect.send(indexPath)
+            rows[indexPath.row].didSelect(form, didSelectRowAt: indexPath)
         }
         #else
-        rows[indexPath.row]._didSelect.send(indexPath)
+        rows[indexPath.row].didSelect(form, didSelectRowAt: indexPath)
         #endif
-=======
-    override func didSelect(_ form: Form<Model>, didSelectRowAt indexPath: IndexPath) {
-        form.tableView?.deselectRow(at: indexPath, animated: true)
-        rows[indexPath.row].didSelect(form, didSelectRowAt: indexPath)
->>>>>>> f526aa95
     }
 
     override func reloadCell(at indexPath: IndexPath) {
@@ -565,21 +568,15 @@
         }
     }
 
-<<<<<<< HEAD
-    override func didSelect(_ tableView: UITableView, didSelectRowAt indexPath: IndexPath) {
-        if let cell = tableView.cellForRow(at: indexPath) {
+    override func didSelect(_ form: Form<Model>, didSelectRowAt indexPath: IndexPath) {
+        if let cell = form.tableView?.cellForRow(at: indexPath) {
             #if canImport(Combine)
             if #available(iOS 13.0, macOS 10.15, *) {
-                reuseController.active(at: cell)?._didSelect.send(indexPath)
+                reuseController.active(at: cell)?.didSelect(form, didSelectRowAt: indexPath)
             }
             #else
-            reuseController.active(at: cell)?._didSelect.send(indexPath)
+            reuseController.active(at: cell)?.didSelect(form, didSelectRowAt: indexPath)
             #endif
-=======
-    override func didSelect(_ form: Form<Model>, didSelectRowAt indexPath: IndexPath) {
-        if let cell = form.tableView?.cellForRow(at: indexPath) {
-            reuseController.active(at: cell)?.didSelect(form, didSelectRowAt: indexPath)
->>>>>>> f526aa95
         }
     }
 
