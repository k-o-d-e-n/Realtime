//
//  _concepts_.swift
//  Pods
//
//  Created by Denis Koryttsev on 31/01/2018.
//

import Foundation

struct Trivial<T>: Listenable {
    let repeater: Repeater<T>

    var value: T {
        didSet {
            repeater.send(.value(value))
        }
    }

    init(_ value: T, repeater: Repeater<T>) {
        self.value = value
        self.repeater = repeater
    }

    init(_ value: T) {
        self.init(value, repeater: Repeater.unsafe())
    }

    func sendError(_ error: Error) {
        repeater.send(.error(error))
    }

    func listening(_ assign: Assign<ListenEvent<T>>) -> Disposable {
        return repeater.listening(assign)
    }
}
extension Trivial {
    static func <==(_ prop: inout Self, _ value: T) {
        prop.value = value
    }
    static func <==(_ value: inout T, _ prop: Self) {
        value = prop.value
    }
    static func <==(_ value: inout T?, _ prop: Self) {
        value = prop.value
    }
}

public final class __Promise<T>: Listenable {
    public typealias Dispatcher = Repeater<T>.Dispatcher

    var disposes: [Disposable] = []
    var _result: ListenEvent<T>? = .none
    var _dispatcher: _Dispatcher

    init(result: ListenEvent<T>? = .none, dispatcher: _Dispatcher) {
        self._result = result
        self._dispatcher = dispatcher
    }

    enum _Dispatcher {
        case direct
        case repeater(NSLocking, Repeater<T>)
    }

    public convenience init() {
        self.init(lock: NSRecursiveLock(), dispatcher: .default)
    }

    public convenience init(_ value: T) {
        self.init(unsafe: .value(value))
    }

    public convenience init(_ error: Error) {
        self.init(unsafe: .error(error))
    }

    /// Creates new instance with `strong` reference that has no thread-safe working context
    ///
    /// - Parameters:
    ///   - value: Initial value.
    ///   - dispatcher: Closure that implements method of dispatch events to listeners.
    public convenience init(unsafe value: ListenEvent<T>) {
        self.init(result: value, dispatcher: .direct)
    }

    /// Creates new instance with `strong` reference that has thread-safe implementation
    /// using lock object.
    ///
    /// - Parameters:
    ///   - value: Initial value.
    ///   - lock: Lock object.
    ///   - dispatcher: Closure that implements method of dispatch events to listeners.
    public convenience init(lock: NSLocking = NSRecursiveLock(), dispatcher: Dispatcher) {
        let repeater = Repeater(dispatcher: dispatcher)
        self.init(dispatcher: .repeater(lock, repeater))
    }

    /// Returns storage with `strong` reference that has thread-safe implementation
    /// using lock object.
    ///
    /// - Parameters:
    ///   - value: Initial value.
    ///   - lock: Lock object.
    ///   - dispatcher: Closure that implements method of dispatch events to listeners.
    public static func locked(
        lock: NSLocking = NSRecursiveLock(),
        dispatcher: Dispatcher
        ) -> __Promise {
        return __Promise(lock: lock, dispatcher: dispatcher)
    }

    public func listening(_ assign: Assign<ListenEvent<T>>) -> Disposable {
        switch _dispatcher {
        case .repeater(let lock, let repeater):
            switch _result {
            case .none:
                lock.lock()
                let d = repeater.listening(assign)
                lock.unlock()
                return ListeningDispose {
                    lock.lock()
                    d.dispose()
                    lock.unlock()
                }
            case .some(let v):
                assign.call(v)
                return EmptyDispose()
            }
        case .direct:
            assign.call(_result!)
            return EmptyDispose()
        }
    }
}
public extension __Promise {
    func fulfill(_ value: T) {
        _resolve(.value(value))
    }
    func reject(_ error: Error) {
        _resolve(.error(error))
    }

    internal func _resolve(_ result: ListenEvent<T>) {
        switch _dispatcher {
        case .direct: break
        case .repeater(let lock, let repeater):
            lock.lock()
            disposes.forEach { $0.dispose() }
            disposes.removeAll()
            self._result = .some(result)
            self._dispatcher = .direct
            repeater.send(result)
            lock.unlock()
        }
    }

    typealias Then<Result> = (T) throws -> Result

    @discardableResult
    func then(on queue: DispatchQueue = .main, make it: @escaping Then<Void>) -> __Promise {
        let promise = __Promise(dispatcher: .default)
        self.queue(queue).listening({ (event) in
            switch event {
            case .error(let e): promise.reject(e)
            case .value(let v):
                do {
                    try it(v)
                    promise.fulfill(v)
                } catch let e {
                    promise.reject(e)
                }
            }
        }).add(to: &promise.disposes)
        return promise
    }

    @discardableResult
    func then<Result>(on queue: DispatchQueue = .main, make it: @escaping Then<Result>) -> __Promise<Result> {
        let promise = __Promise<Result>(dispatcher: .default)
        self.queue(queue).listening({ (event) in
            switch event {
            case .error(let e): promise.reject(e)
            case .value(let v):
                do {
                    promise.fulfill(try it(v))
                } catch let e {
                    promise.reject(e)
                }
            }
        }).add(to: &promise.disposes)
        return promise
    }

    @discardableResult
    func then<Result>(on queue: DispatchQueue = .main, make it: @escaping Then<__Promise<Result>>) -> __Promise<Result> {
        let promise = __Promise<Result>(dispatcher: .default)
        self.queue(queue).listening({ (event) in
            switch event {
            case .error(let e): promise.reject(e)
            case .value(let v):
                do {
                    let p = try it(v)
                    p.listening({ (event) in
                        switch event {
                        case .error(let e): promise.reject(e)
                        case .value(let v): promise.fulfill(v)
                        }
                    }).add(to: &promise.disposes)
                } catch let e {
                    promise.reject(e)
                }
            }
        }).add(to: &promise.disposes)
        return promise
    }

    func `catch`(on queue: DispatchQueue = .main, make it: @escaping (Error) -> Void) -> __Promise {
        let promise = __Promise(dispatcher: .default)
        self.queue(queue).listening({ (event) in
            switch event {
            case .error(let e):
                it(e)
                promise.reject(e)
            case .value(let v): promise.fulfill(v)
            }
        }).add(to: &promise.disposes)
        return promise
    }
}

import Promise_swift

public typealias _Promise<T> = DispatchPromise<T>
public typealias PromiseVoid = DispatchPromise<Void>
public typealias ResultPromise<T> = DispatchPromise<T>
extension DispatchPromise where Value == Void {
    func fulfill() {
        self.fulfill(())
    }
}

extension DispatchPromise: Listenable {
    public func listening(_ assign: Closure<ListenEvent<Value>, Void>) -> Disposable {
        self.do(assign.map({ .value($0) }).call)
        self.resolve(assign.map({ .error($0) }).call)
        return EmptyDispose()
    }
<<<<<<< HEAD
=======
}
extension _Promise: RealtimeTask {
    public var completion: AnyListenable<Void> { return AnyListenable(map({ _ in () })) }
}

/// New `Repeater` type

protocol CallbackPoint: AnyObject {
    associatedtype Point: CallbackPoint
    var next: Point? { get set }
    var previous: Point? { get set }
}
extension CallbackPoint where Self.Point.Point == Self.Point {
    func collapse() {
        guard let prev = previous else { return }
        self.previous = nil
        guard let next = next else { return }
        prev.next = next
        next.previous = prev
        self.next = nil
    }
}
protocol CallbackProtocol: CallbackPoint {
    associatedtype T
    func call(back event: ListenEvent<T>)
}
struct CallbackQueue<T> {
    let head: Head = Head()
    let tail: Tail = Tail()

    class Point: CallbackProtocol {
        var next: Point?
        var previous: Point?

        func call(back event: ListenEvent<T>) {}
    }

    final class Head: Point {
        override var previous: Point? {
            get { nil }
            set { fatalError("Cannot set previous in head") }
        }
    }
    final class Tail: Point {
        override var next: Point? {
            get { nil }
            set { fatalError("Cannot set next in tail") }
        }
    }

    final class Callback: Point {
        let sink: Assign<ListenEvent<T>>

        init(_ sink: Assign<ListenEvent<T>>) {
            self.sink = sink
        }

        override func call(back event: ListenEvent<T>) {
            sink.call(event)
        }
    }

    func enqueue(_ assign: Assign<ListenEvent<T>>) -> Callback {
        let callback = Callback(assign)
        if let last = tail.previous {
            last.next = callback
            callback.previous = last
        } else {
            head.next = callback
            callback.previous = head
        }
        tail.previous = callback
        callback.next = tail
        return callback
    }

    func dequeue() -> Point? {
        guard head.next !== tail else { return nil }
        return head.next.map { (cb) -> Point in
            cb.collapse()
            return cb
        }
    }
}

extension CallbackQueue.Point: Disposable {
    func dispose() {
        collapse()
    }
}
extension CallbackQueue: Listenable {
    func listening(_ assign: Assign<ListenEvent<T>>) -> Disposable {
        enqueue(assign)
    }

    func send(_ event: ListenEvent<T>) {
        var point: Point = head
        while let next = point.next {
            next.call(back: event)
            point = next
        }
    }
>>>>>>> ad15a52a
}<|MERGE_RESOLUTION|>--- conflicted
+++ resolved
@@ -245,8 +245,6 @@
         self.resolve(assign.map({ .error($0) }).call)
         return EmptyDispose()
     }
-<<<<<<< HEAD
-=======
 }
 extension _Promise: RealtimeTask {
     public var completion: AnyListenable<Void> { return AnyListenable(map({ _ in () })) }
@@ -349,5 +347,4 @@
             point = next
         }
     }
->>>>>>> ad15a52a
 }