//
//  RealtimeTableController.swift
//  Realtime_Example
//
//  Created by Denis Koryttsev on 24/06/2018.
//  Copyright © 2018 CocoaPods. All rights reserved.
//

import UIKit
import Realtime

class TableCell: UITableViewCell {
    lazy var indicator: UIActivityIndicatorView = UIActivityIndicatorView(activityIndicatorStyle: .gray).add(to: self.contentView) {
        $0.center = self.contentView.center
    }
    lazy var label: UILabel = UILabel().add(to: self.contentView) {
        $0.numberOfLines = 0
    }

    func startIndicatorIfNeeeded() {
        guard label.text == nil else {
            return
        }
        indicator.startAnimating()
    }

    override func layoutSubviews() {
        super.layoutSubviews()
        label.frame = contentView.bounds.offsetBy(dx: 15, dy: 0)
    }

    override func prepareForReuse() {
        label.text = nil
    }
}

class RealtimeTableController: UIViewController {
    var store = ListeningDisposeStore()
    var tableView: UITableView! { return view as! UITableView }
    var delegate: SingleSectionTableViewDelegate<User>!
    weak var activityView: UIActivityIndicatorView!

    override func loadView() {
        view = UITableView()
    }

    override func viewDidLoad() {
        super.viewDidLoad()

        navigationItem.rightBarButtonItems = [UIBarButtonItem(barButtonSystemItem: .edit, target: self, action: #selector(edit)),
                                              UIBarButtonItem(barButtonSystemItem: .add, target: self, action: #selector(addUser))]

        let iView = UIActivityIndicatorView(activityIndicatorStyle: .gray)
        navigationItem.titleView = iView
        self.activityView = iView

        tableView.register(UITableViewCell.self, forCellReuseIdentifier: NSStringFromClass(UITableViewCell.self))
        tableView.register(TableCell.self, forCellReuseIdentifier: NSStringFromClass(TableCell.self))
        let users = Global.rtUsers
        delegate = SingleSectionTableViewDelegate(users) { (table, ip, _) -> UITableViewCell in
            return table.dequeueReusableCell(withIdentifier: NSStringFromClass(TableCell.self), for: ip)
        }
        delegate.register(UITableViewCell.self) { (item, user, ip) in
            item.bind(user.name) { (cell, val) in
                cell.textLabel!.text =? val
            }
        }
        delegate.register(TableCell.self) { (item, user, ip) in
            item.set(config: { (cell) in
                cell.startIndicatorIfNeeeded()
            })
            item.bind(user.name) { (cell, name) in
                cell.label.text =? name
                cell.indicator.stopAnimating()
            }
        }
        delegate.bind(tableView)
        delegate.tableDelegate = self
        delegate.editingDataSource = self

        iView.startAnimating()

<<<<<<< HEAD
        users.changes
            .do({ _ in iView.stopAnimating() })
            .listening(
                onValue: { [unowned self] change in
                    print(change)
                    switch change {
                    case .initial:
                        self.tableView.reloadData()
                    case .updated(let deleted, let inserted, let modified, let moved):
                        self.tableView.beginUpdates()
                        self.tableView.insertRows(at: inserted.map { IndexPath(row: $0, section: 0) }, with: .automatic)
                        self.tableView.deleteRows(at: deleted.map { IndexPath(row: $0, section: 0) }, with: .automatic)
                        self.tableView.reloadRows(at: modified.map { IndexPath(row: $0, section: 0) }, with: .automatic)
                        moved.forEach({ (move) in
                            self.tableView.moveRow(at: IndexPath(row: move.from, section: 0), to: IndexPath(row: move.to, section: 0))
                        })
                        self.tableView.endUpdates()
                    }
                },
                onError: { err in
                    print("Changes error:", err.localizedDescription)
                }
            ).add(to: &store)
=======
        users.changes.listening(onValue: { [unowned self] change in
            if self.activityView.isAnimating {
                self.activityView.stopAnimating()
            }

            print(change)
            switch change {
            case .initial:
                self.tableView.reloadData()
            case .updated(let deleted, let inserted, let modified, let moved):
                self.tableView.beginUpdates()
                self.tableView.insertRows(at: inserted.map { IndexPath(row: $0, section: 0) }, with: .automatic)
                self.tableView.deleteRows(at: deleted.map { IndexPath(row: $0, section: 0) }, with: .automatic)
                self.tableView.reloadRows(at: modified.map { IndexPath(row: $0, section: 0) }, with: .automatic)
                moved.forEach({ (move) in
                    self.tableView.moveRow(at: IndexPath(row: move.from, section: 0), to: IndexPath(row: move.to, section: 0))
                })
                self.tableView.endUpdates()
            }
        }).add(to: store)
        users.changes.listening { (err) in
            print("Changes error:", err.localizedDescription)
        }.add(to: store)
>>>>>>> e1ad07ea
    }

    override func viewWillAppear(_ animated: Bool) {
        super.viewWillAppear(animated)
        store.resume()
        Global.rtUsers.runObserving()
    }

    override func viewWillDisappear(_ animated: Bool) {
        super.viewWillDisappear(animated)
        Global.rtUsers.stopObserving()
        store.pause()
    }

    @objc func addUser() {
        let alertViewController = UIAlertController(title: "New user", message: "Fill form, please...", preferredStyle: .alert)

        var nameTF: UITextField! = nil
        alertViewController.addTextField { (tf) in
            tf.placeholder = "Name"
            nameTF = tf
        }
        var ageTF: UITextField! = nil
        alertViewController.addTextField { (tf) in
            tf.placeholder = "Age"
            ageTF = tf
        }
        alertViewController.addAction(UIAlertAction(title: "Save", style: .default, handler: { (_) in
            guard let name = nameTF.text else {
                nameTF.textColor = .red
                return
            }
            guard let age = ageTF.text.flatMap(Int.init) else {
                ageTF.textColor = .red
                return
            }
            let transaction = Transaction()

            let user = User()
            user.name <== name
            user.age <== age

            try! Global.rtUsers.write(element: user, in: transaction)

            transaction.commit(with: { (_, error) in
                if let error = error {
                    debugPrint(error)
                    return
                }
            })
        }))
        alertViewController.addAction(UIAlertAction(title: "Cancel", style: .cancel, handler: nil))

        present(alertViewController, animated: true, completion: nil)
    }

    @objc func edit(_ control: UIBarButtonItem) {
        tableView.setEditing(!tableView.isEditing, animated: true)
    }
}

extension RealtimeTableController: UITableViewDelegate, RealtimeEditingTableDataSource {
    func tableView(_ tableView: UITableView, didSelectRowAt indexPath: IndexPath) {
        print("Did select row at \(indexPath)")
    }

    func tableView(_ tableView: UITableView, editingStyleForRowAt indexPath: IndexPath) -> UITableViewCellEditingStyle {
        return .delete
    }

    func tableView(_ tableView: UITableView, commit editingStyle: UITableViewCellEditingStyle, forRowAt indexPath: IndexPath) {
        switch editingStyle {
        case .delete:
            guard Global.rtUsers.isSynced else {
                return print("Cannot be removed because collection is not synced")
            }
            activityView.startAnimating()
            presentDeleteAlert(
                collection: {
                    Global.rtUsers.remove(at: indexPath.row).commit { (_, err) in
                        self.activityView.stopAnimating()
                        if let e = err?.first {
                            print(e.localizedDescription)
                        }
                    }
            },
                object: {
                    try! Global.rtUsers[indexPath.row].delete().commit(with: { (_, err) in
                        self.activityView.stopAnimating()
                        if let e = err?.first {
                            print(e.localizedDescription)
                        }
                    })
            })
        default: break
        }
    }

    func tableView(_ tableView: UITableView, moveRowAt sourceIndexPath: IndexPath, to destinationIndexPath: IndexPath) {

    }
    func tableView(_ tableView: UITableView, canEditRowAt indexPath: IndexPath) -> Bool {
        return false
    }

    func tableView(_ tableView: UITableView, canMoveRowAt indexPath: IndexPath) -> Bool {
        return false
    }

    func tableView(_ tableView: UITableView, targetIndexPathForMoveFromRowAt sourceIndexPath: IndexPath, toProposedIndexPath proposedDestinationIndexPath: IndexPath) -> IndexPath {
        return proposedDestinationIndexPath
    }
}

extension RealtimeTableController {
    func presentDeleteAlert(collection: @escaping () -> Void, object: @escaping () -> Void) {
        let controller = UIAlertController(title: "", message: "Delete using:", preferredStyle: .alert)

        controller.addAction(UIAlertAction(title: "Collection", style: .default) { (_) in
            collection()
        })
        controller.addAction(UIAlertAction(title: "Object", style: .default) { (_) in
            object()
        })
        present(controller, animated: true, completion: nil)
    }
}<|MERGE_RESOLUTION|>--- conflicted
+++ resolved
@@ -80,7 +80,6 @@
 
         iView.startAnimating()
 
-<<<<<<< HEAD
         users.changes
             .do({ _ in iView.stopAnimating() })
             .listening(
@@ -103,32 +102,7 @@
                 onError: { err in
                     print("Changes error:", err.localizedDescription)
                 }
-            ).add(to: &store)
-=======
-        users.changes.listening(onValue: { [unowned self] change in
-            if self.activityView.isAnimating {
-                self.activityView.stopAnimating()
-            }
-
-            print(change)
-            switch change {
-            case .initial:
-                self.tableView.reloadData()
-            case .updated(let deleted, let inserted, let modified, let moved):
-                self.tableView.beginUpdates()
-                self.tableView.insertRows(at: inserted.map { IndexPath(row: $0, section: 0) }, with: .automatic)
-                self.tableView.deleteRows(at: deleted.map { IndexPath(row: $0, section: 0) }, with: .automatic)
-                self.tableView.reloadRows(at: modified.map { IndexPath(row: $0, section: 0) }, with: .automatic)
-                moved.forEach({ (move) in
-                    self.tableView.moveRow(at: IndexPath(row: move.from, section: 0), to: IndexPath(row: move.to, section: 0))
-                })
-                self.tableView.endUpdates()
-            }
-        }).add(to: store)
-        users.changes.listening { (err) in
-            print("Changes error:", err.localizedDescription)
-        }.add(to: store)
->>>>>>> e1ad07ea
+            ).add(to: store)
     }
 
     override func viewWillAppear(_ animated: Bool) {
