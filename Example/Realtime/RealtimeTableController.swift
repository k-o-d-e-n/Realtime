--- conflicted
+++ resolved
@@ -36,10 +36,6 @@
 
 class RealtimeTableController: UITableViewController {
     var store = ListeningDisposeStore()
-<<<<<<< HEAD
-    var tableView: UITableView { return view as! UITableView }
-=======
->>>>>>> 42fdb7d6
     var delegate: SingleSectionTableViewDelegate<User>!
     weak var activityView: UIActivityIndicatorView!
 
@@ -219,19 +215,11 @@
         print("Did select row at \(indexPath)")
     }
 
-<<<<<<< HEAD
-    func tableView(_ tableView: UITableView, editingStyleForRowAt indexPath: IndexPath) -> UITableViewCell.EditingStyle {
+    override func tableView(_ tableView: UITableView, editingStyleForRowAt indexPath: IndexPath) -> UITableViewCell.EditingStyle {
         return .delete
     }
 
-    func tableView(_ tableView: UITableView, commit editingStyle: UITableViewCell.EditingStyle, forRowAt indexPath: IndexPath) {
-=======
-    override func tableView(_ tableView: UITableView, editingStyleForRowAt indexPath: IndexPath) -> UITableViewCellEditingStyle {
-        return .delete
-    }
-
-    override func tableView(_ tableView: UITableView, commit editingStyle: UITableViewCellEditingStyle, forRowAt indexPath: IndexPath) {
->>>>>>> 42fdb7d6
+    override func tableView(_ tableView: UITableView, commit editingStyle: UITableViewCell.EditingStyle, forRowAt indexPath: IndexPath) {
         switch editingStyle {
         case .delete:
             guard Global.rtUsers.isSynced else {
