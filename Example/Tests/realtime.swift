--- conflicted
+++ resolved
@@ -94,14 +94,9 @@
             super.init(in: node, options: options)
         }
 
-<<<<<<< HEAD
-        required init(fireData: FireDataProtocol, strongly: Bool) throws {
-            try super.init(fireData: fireData, strongly: strongly)
-=======
-        required convenience init(fireData: FireDataProtocol) throws {
-            self.init(in: fireData.dataRef.map(Node.from))
-            try apply(fireData, exactly: true)
->>>>>>> 57ccbc26
+        required init(fireData: FireDataProtocol, exactly: Bool) throws {
+            self.usualProperty = "usualprop".property(from: fireData.node)
+            try super.init(fireData: fireData, exactly: exactly)
         }
 
         override func apply(_ data: FireDataProtocol, exactly: Bool) throws {
@@ -471,12 +466,12 @@
             }
         }
 
-        init(fireData: FireDataProtocol, strongly: Bool) throws {
+        init(fireData: FireDataProtocol, exactly: Bool) throws {
             let raw: CShort = fireData.rawValue as? CShort ?? 0
 
             switch raw {
-            case 1: self = .two(try TestObject(fireData: fireData, strongly: strongly))
-            default: self = .one(try TestObject(fireData: fireData, strongly: strongly))
+            case 1: self = .two(try TestObject(fireData: fireData, exactly: exactly))
+            default: self = .one(try TestObject(fireData: fireData, exactly: exactly))
             }
         }
 
@@ -536,8 +531,12 @@
             XCTAssertTrue(a.isPrepared)
 
             do {
-                try a.write(element: .one(TestObject()), in: transaction)
-                try a.write(element: .two(TestObject()), in: transaction)
+                let one = TestObject()
+                one.file <== #imageLiteral(resourceName: "pw")
+                try a.write(element: .one(one), in: transaction)
+                let two = TestObject()
+                two.file <== #imageLiteral(resourceName: "pw")
+                try a.write(element: .two(two), in: transaction)
             } catch let e {
                 XCTFail(e.localizedDescription)
             }
@@ -591,7 +590,7 @@
                     XCTFail(e.localizedDescription)
                 } else {
                     do {
-                        let restoredObj = try TestObject(fireData: CacheNode.root, strongly: false)
+                        let restoredObj = try TestObject(fireData: CacheNode.root, exactly: false)
 
                         XCTAssertEqual(testObject.property.unwrapped, restoredObj.property.unwrapped)
                         XCTAssertEqual(testObject.nestedObject.lazyProperty.unwrapped,
