--- conflicted
+++ resolved
@@ -574,124 +574,6 @@
         let fireValue = ref.fireValue
         XCTAssertTrue((fireValue as? NSDictionary) == ["ref": "/first/two"])
     }
-<<<<<<< HEAD
-}
-
-// MARK: Collections
-
-extension LinkedRealtimeArray: Reverting {
-    public func revert() {
-        guard _hasChanges else { return }
-        storage.elements.removeAll()
-        _view.removeAll()
-    }
-
-    public func currentReversion() -> () -> Void {
-        return { [weak self] in
-            self?.revert()
-        }
-    }
-}
-extension RealtimeArray: Reverting {
-    public func revert() {
-        guard _hasChanges else { return }
-        storage.elements.removeAll()
-        _view.removeAll()
-    }
-
-    public func currentReversion() -> () -> Void {
-        return { [weak self] in
-            self?.revert()
-        }
-    }
-}
-extension RealtimeDictionary: Reverting {
-    public func revert() {
-        guard _hasChanges else { return }
-        storage.elements.removeAll()
-        _view.removeAll()
-    }
-
-    public func currentReversion() -> () -> Void {
-        return { [weak self] in
-            self?.revert()
-        }
-    }
-}
-
-extension Tests {
-    func testLocalChangesLinkedArray() {
-        let linkedArray: LinkedRealtimeArray<TestObject> = "l_array".linkedArray(from: nil, elements: .root)
-
-        linkedArray.insert(element: TestObject(in: Node.root.childByAutoId()))
-        linkedArray.insert(element: TestObject(in: Node.root.childByAutoId()))
-
-        var counter = 0
-        linkedArray.forEach { (obj) in
-            counter += 1
-        }
-
-        XCTAssertEqual(linkedArray.count, 2)
-        XCTAssertEqual(counter, 2)
-
-        let transaction = RealtimeTransaction()
-        do {
-            try transaction._update(linkedArray, by: .root)
-            XCTAssertEqual(linkedArray.storage.elements.count, 2)
-            XCTAssertEqual(linkedArray.count, 2)
-        } catch let e {
-            XCTFail(e.localizedDescription)
-        }
-        transaction.revert()
-    }
-    func testLocalChangesArray() {
-        let array: RealtimeArray<TestObject> = "array".array(from: nil)
-
-        array.insert(element: TestObject())
-        array.insert(element: TestObject())
-
-        var counter = 0
-        array.forEach { (obj) in
-            counter += 1
-        }
-
-        XCTAssertEqual(array.count, 2)
-        XCTAssertEqual(counter, 2)
-
-        let transaction = RealtimeTransaction()
-        do {
-            try transaction._update(array, by: .root)
-            XCTAssertEqual(array.storage.elements.count, 2)
-            XCTAssertEqual(array.count, 2)
-        } catch let e {
-            XCTFail(e.localizedDescription)
-        }
-        transaction.revert()
-    }
-    func testLocalChangesDictionary() {
-        let dict: RealtimeDictionary<TestObject, TestObject> = "dict".dictionary(from: nil, keys: .root)
-
-        dict.set(element: TestObject(), for: TestObject(in: Node.root.childByAutoId()))
-        dict.set(element: TestObject(), for: TestObject(in: Node.root.childByAutoId()))
-
-        var counter = 0
-        dict.forEach { (obj) in
-            counter += 1
-        }
-
-        XCTAssertEqual(dict.count, 2)
-        XCTAssertEqual(counter, 2)
-
-        let transaction = RealtimeTransaction()
-        do {
-            try transaction._update(dict, by: .root)
-            XCTAssertEqual(dict.storage.elements.count, 2)
-            XCTAssertEqual(dict.count, 2)
-        } catch let e {
-            XCTFail(e.localizedDescription)
-        }
-        transaction.revert()
-=======
 
     func testLocalDatabase() {
         let transaction = RealtimeTransaction(database: CacheNode.root)
@@ -754,6 +636,130 @@
         } catch let e {
             XCTFail(e.localizedDescription)
         }
->>>>>>> 3526c130
+    }
+}
+
+// MARK: Collections
+
+extension LinkedRealtimeArray: Reverting {
+    public func revert() {
+        guard _hasChanges else { return }
+        storage.elements.removeAll()
+        _view.removeAll()
+    }
+
+    public func currentReversion() -> () -> Void {
+        return { [weak self] in
+            self?.revert()
+        }
+    }
+}
+extension RealtimeArray: Reverting {
+    public func revert() {
+        guard _hasChanges else { return }
+        storage.elements.removeAll()
+        _view.removeAll()
+    }
+
+    public func currentReversion() -> () -> Void {
+        return { [weak self] in
+            self?.revert()
+        }
+    }
+}
+extension RealtimeDictionary: Reverting {
+    public func revert() {
+        guard _hasChanges else { return }
+        storage.elements.removeAll()
+        _view.removeAll()
+    }
+
+    public func currentReversion() -> () -> Void {
+        return { [weak self] in
+            self?.revert()
+        }
+    }
+}
+
+extension Tests {
+    func testLocalChangesLinkedArray() {
+        let linkedArray: LinkedRealtimeArray<TestObject> = "l_array".linkedArray(from: nil, elements: .root)
+
+        linkedArray.insert(element: TestObject(in: Node.root.childByAutoId()))
+        linkedArray.insert(element: TestObject(in: Node.root.childByAutoId()))
+
+        var counter = 0
+        linkedArray.forEach { (obj) in
+            counter += 1
+        }
+
+        XCTAssertEqual(linkedArray.count, 2)
+        XCTAssertEqual(counter, 2)
+
+        let transaction = RealtimeTransaction()
+        do {
+            try transaction._update(linkedArray, by: .root)
+            XCTAssertEqual(linkedArray.storage.elements.count, 2)
+            XCTAssertEqual(linkedArray.count, 2)
+        } catch let e {
+            XCTFail(e.localizedDescription)
+        }
+        transaction.revert()
+    }
+    func testLocalChangesArray() {
+        let array: RealtimeArray<TestObject> = "array".array(from: nil)
+
+        let one = TestObject()
+        one.file <== #imageLiteral(resourceName: "pw")
+        array.insert(element: one)
+        let two = TestObject()
+        two.file <== #imageLiteral(resourceName: "pw")
+        array.insert(element: two)
+
+        var counter = 0
+        array.forEach { (obj) in
+            counter += 1
+        }
+
+        XCTAssertEqual(array.count, 2)
+        XCTAssertEqual(counter, 2)
+
+        let transaction = RealtimeTransaction()
+        do {
+            try transaction._update(array, by: .root)
+            XCTAssertEqual(array.storage.elements.count, 2)
+            XCTAssertEqual(array.count, 2)
+        } catch let e {
+            XCTFail(e.localizedDescription)
+        }
+        transaction.revert()
+    }
+    func testLocalChangesDictionary() {
+        let dict: RealtimeDictionary<TestObject, TestObject> = "dict".dictionary(from: nil, keys: .root)
+
+        let one = TestObject()
+        one.file <== #imageLiteral(resourceName: "pw")
+        dict.set(element: one, for: TestObject(in: Node.root.childByAutoId()))
+        let two = TestObject()
+        two.file <== #imageLiteral(resourceName: "pw")
+        dict.set(element: two, for: TestObject(in: Node.root.childByAutoId()))
+
+        var counter = 0
+        dict.forEach { (obj) in
+            counter += 1
+        }
+
+        XCTAssertEqual(dict.count, 2)
+        XCTAssertEqual(counter, 2)
+
+        let transaction = RealtimeTransaction()
+        do {
+            try transaction._update(dict, by: .root)
+            XCTAssertEqual(dict.storage.elements.count, 2)
+            XCTAssertEqual(dict.count, 2)
+        } catch let e {
+            XCTFail(e.localizedDescription)
+        }
+        transaction.revert()
     }
 }